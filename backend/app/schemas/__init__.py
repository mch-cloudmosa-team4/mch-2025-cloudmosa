# Pydantic schemas module

from .common import (
    PaginationMeta,
    PaginatedResponse, 
    ApiError,
    ValidationError,
    ValidationErrorResponse
)
from .item import ItemBase, ItemCreate, ItemUpdate, ItemResponse
from .auth import (
    PhoneLoginRequest,
    TokenResponse,
    RefreshTokenRequest,
    LogoutRequest,
    UserInfo
)
from .profile import (
    ProfileResponse,
    ProfileUpdateRequest,
    ProfileListResponse,
    ProfileUpdateResponse
)
from .jobs import JobBase, JobCreate, JobUpdate, JobResponse
<<<<<<< HEAD
from .applications import ApplicationBase, ApplicationCreate, ApplicationUpdate, ApplicationResponse
=======
from .skills import (
    SkillBase,
    SkillCreate,
    SkillUpdate,
    SkillResponse,
    SkillSearchResponse,
    SkillListResponse,
    SkillStatisticsResponse,
    PopularSkillResponse
)
from .user_skills import (
    UserSkillBase,
    UserSkillCreate,
    UserSkillUpdate,
    UserSkillResponse,
    UserSkillsRequest,
    UserSkillSummary,
    UserSkillsResponse,
    MultipleUserSkillsResponse
)
>>>>>>> ae870be7

__all__ = [
    "PaginationMeta",
    "PaginatedResponse",
    "ApiError", 
    "ValidationError",
    "ValidationErrorResponse",
    "ItemBase",
    "ItemCreate", 
    "ItemUpdate",
    "ItemResponse",
    "PhoneLoginRequest",
    "TokenResponse",
    "RefreshTokenRequest",
    "LogoutRequest",
    "UserInfo",
    "ProfileResponse",
    "ProfileUpdateRequest",
    "ProfileListResponse",
    "ProfileUpdateResponse",
    "ItemResponse",
    "JobBase",
    "JobCreate",
    "JobUpdate",
    "JobResponse",
<<<<<<< HEAD
    "ApplicationBase",
    "ApplicationCreate",
    "ApplicationUpdate",
    "ApplicationResponse"
=======
    "SkillBase",
    "SkillCreate",
    "SkillUpdate",
    "SkillResponse",
    "SkillSearchResponse",
    "SkillListResponse",
    "SkillStatisticsResponse",
    "PopularSkillResponse",
    "UserSkillBase",
    "UserSkillCreate",
    "UserSkillUpdate",
    "UserSkillResponse",
    "UserSkillsRequest",
    "UserSkillSummary",
    "UserSkillsResponse",
    "MultipleUserSkillsResponse"
>>>>>>> ae870be7
]<|MERGE_RESOLUTION|>--- conflicted
+++ resolved
@@ -22,9 +22,7 @@
     ProfileUpdateResponse
 )
 from .jobs import JobBase, JobCreate, JobUpdate, JobResponse
-<<<<<<< HEAD
 from .applications import ApplicationBase, ApplicationCreate, ApplicationUpdate, ApplicationResponse
-=======
 from .skills import (
     SkillBase,
     SkillCreate,
@@ -45,7 +43,6 @@
     UserSkillsResponse,
     MultipleUserSkillsResponse
 )
->>>>>>> ae870be7
 
 __all__ = [
     "PaginationMeta",
@@ -71,12 +68,10 @@
     "JobCreate",
     "JobUpdate",
     "JobResponse",
-<<<<<<< HEAD
     "ApplicationBase",
     "ApplicationCreate",
     "ApplicationUpdate",
-    "ApplicationResponse"
-=======
+    "ApplicationResponse",
     "SkillBase",
     "SkillCreate",
     "SkillUpdate",
@@ -93,5 +88,4 @@
     "UserSkillSummary",
     "UserSkillsResponse",
     "MultipleUserSkillsResponse"
->>>>>>> ae870be7
 ]