--- conflicted
+++ resolved
@@ -4,15 +4,10 @@
 from .user import user
 from .profile import profile
 from .jobs import jobs
-<<<<<<< HEAD
 from .job_requirements import job_requirements
 from .job_pictures import job_pictures
 from .applications import applications
-
-__all__ = ["item", "user", "profile", "jobs", "job_requirements", "job_pictures", "applications"]
-=======
 from .skills import skills
 from .user_skills import user_skills
 
-__all__ = ["item", "user", "profile", "jobs", "skills", "user_skills"]
->>>>>>> ae870be7
+__all__ = ["item", "user", "profile", "jobs", "job_requirements", "job_pictures", "applications", "skills", "user_skills"]