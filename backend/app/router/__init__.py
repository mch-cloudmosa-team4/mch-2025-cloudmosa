# API routers module

from .health import router as health_router
from .items import router as items_router
<<<<<<< HEAD
from .files import router as files_router

__all__ = ["health_router", "items_router", "files_router"]
=======
from .auth import router as auth_router
from .profile import router as profile_router

__all__ = ["health_router", "items_router", "auth_router", "profile_router"]
>>>>>>> 5351e8ab
<|MERGE_RESOLUTION|>--- conflicted
+++ resolved
@@ -2,13 +2,8 @@
 
 from .health import router as health_router
 from .items import router as items_router
-<<<<<<< HEAD
 from .files import router as files_router
-
-__all__ = ["health_router", "items_router", "files_router"]
-=======
 from .auth import router as auth_router
 from .profile import router as profile_router
 
-__all__ = ["health_router", "items_router", "auth_router", "profile_router"]
->>>>>>> 5351e8ab
+__all__ = ["health_router", "items_router", "auth_router", "profile_router", "files_router"]