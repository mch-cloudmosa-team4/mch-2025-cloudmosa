version = 1
revision = 2
requires-python = ">=3.12"
resolution-markers = [
    "python_full_version >= '3.14'",
    "python_full_version < '3.14'",
]

[[package]]
name = "alembic"
version = "1.16.5"
source = { registry = "https://pypi.org/simple" }
dependencies = [
    { name = "mako" },
    { name = "sqlalchemy" },
    { name = "typing-extensions" },
]
sdist = { url = "https://files.pythonhosted.org/packages/9a/ca/4dc52902cf3491892d464f5265a81e9dff094692c8a049a3ed6a05fe7ee8/alembic-1.16.5.tar.gz", hash = "sha256:a88bb7f6e513bd4301ecf4c7f2206fe93f9913f9b48dac3b78babde2d6fe765e", size = 1969868, upload-time = "2025-08-27T18:02:05.668Z" }
wheels = [
    { url = "https://files.pythonhosted.org/packages/39/4a/4c61d4c84cfd9befb6fa08a702535b27b21fff08c946bc2f6139decbf7f7/alembic-1.16.5-py3-none-any.whl", hash = "sha256:e845dfe090c5ffa7b92593ae6687c5cb1a101e91fa53868497dbd79847f9dbe3", size = 247355, upload-time = "2025-08-27T18:02:07.37Z" },
]

[[package]]
name = "annotated-types"
version = "0.7.0"
source = { registry = "https://pypi.org/simple" }
sdist = { url = "https://files.pythonhosted.org/packages/ee/67/531ea369ba64dcff5ec9c3402f9f51bf748cec26dde048a2f973a4eea7f5/annotated_types-0.7.0.tar.gz", hash = "sha256:aff07c09a53a08bc8cfccb9c85b05f1aa9a2a6f23728d790723543408344ce89", size = 16081, upload-time = "2024-05-20T21:33:25.928Z" }
wheels = [
    { url = "https://files.pythonhosted.org/packages/78/b6/6307fbef88d9b5ee7421e68d78a9f162e0da4900bc5f5793f6d3d0e34fb8/annotated_types-0.7.0-py3-none-any.whl", hash = "sha256:1f02e8b43a8fbbc3f3e0d4f0f4bfc8131bcb4eebe8849b8e5c773f3a1c582a53", size = 13643, upload-time = "2024-05-20T21:33:24.1Z" },
]

[[package]]
name = "anyio"
version = "4.10.0"
source = { registry = "https://pypi.org/simple" }
dependencies = [
    { name = "idna" },
    { name = "sniffio" },
    { name = "typing-extensions", marker = "python_full_version < '3.13'" },
]
sdist = { url = "https://files.pythonhosted.org/packages/f1/b4/636b3b65173d3ce9a38ef5f0522789614e590dab6a8d505340a4efe4c567/anyio-4.10.0.tar.gz", hash = "sha256:3f3fae35c96039744587aa5b8371e7e8e603c0702999535961dd336026973ba6", size = 213252, upload-time = "2025-08-04T08:54:26.451Z" }
wheels = [
    { url = "https://files.pythonhosted.org/packages/6f/12/e5e0282d673bb9746bacfb6e2dba8719989d3660cdb2ea79aee9a9651afb/anyio-4.10.0-py3-none-any.whl", hash = "sha256:60e474ac86736bbfd6f210f7a61218939c318f43f9972497381f1c5e930ed3d1", size = 107213, upload-time = "2025-08-04T08:54:24.882Z" },
]

[[package]]
name = "argon2-cffi"
version = "25.1.0"
source = { registry = "https://pypi.org/simple" }
dependencies = [
    { name = "argon2-cffi-bindings" },
]
sdist = { url = "https://files.pythonhosted.org/packages/0e/89/ce5af8a7d472a67cc819d5d998aa8c82c5d860608c4db9f46f1162d7dab9/argon2_cffi-25.1.0.tar.gz", hash = "sha256:694ae5cc8a42f4c4e2bf2ca0e64e51e23a040c6a517a85074683d3959e1346c1", size = 45706, upload-time = "2025-06-03T06:55:32.073Z" }
wheels = [
    { url = "https://files.pythonhosted.org/packages/4f/d3/a8b22fa575b297cd6e3e3b0155c7e25db170edf1c74783d6a31a2490b8d9/argon2_cffi-25.1.0-py3-none-any.whl", hash = "sha256:fdc8b074db390fccb6eb4a3604ae7231f219aa669a2652e0f20e16ba513d5741", size = 14657, upload-time = "2025-06-03T06:55:30.804Z" },
]

[[package]]
name = "argon2-cffi-bindings"
version = "25.1.0"
source = { registry = "https://pypi.org/simple" }
dependencies = [
    { name = "cffi" },
]
sdist = { url = "https://files.pythonhosted.org/packages/5c/2d/db8af0df73c1cf454f71b2bbe5e356b8c1f8041c979f505b3d3186e520a9/argon2_cffi_bindings-25.1.0.tar.gz", hash = "sha256:b957f3e6ea4d55d820e40ff76f450952807013d361a65d7f28acc0acbf29229d", size = 1783441, upload-time = "2025-07-30T10:02:05.147Z" }
wheels = [
    { url = "https://files.pythonhosted.org/packages/60/97/3c0a35f46e52108d4707c44b95cfe2afcafc50800b5450c197454569b776/argon2_cffi_bindings-25.1.0-cp314-cp314t-macosx_10_13_universal2.whl", hash = "sha256:3d3f05610594151994ca9ccb3c771115bdb4daef161976a266f0dd8aa9996b8f", size = 54393, upload-time = "2025-07-30T10:01:40.97Z" },
    { url = "https://files.pythonhosted.org/packages/9d/f4/98bbd6ee89febd4f212696f13c03ca302b8552e7dbf9c8efa11ea4a388c3/argon2_cffi_bindings-25.1.0-cp314-cp314t-macosx_10_13_x86_64.whl", hash = "sha256:8b8efee945193e667a396cbc7b4fb7d357297d6234d30a489905d96caabde56b", size = 29328, upload-time = "2025-07-30T10:01:41.916Z" },
    { url = "https://files.pythonhosted.org/packages/43/24/90a01c0ef12ac91a6be05969f29944643bc1e5e461155ae6559befa8f00b/argon2_cffi_bindings-25.1.0-cp314-cp314t-macosx_11_0_arm64.whl", hash = "sha256:3c6702abc36bf3ccba3f802b799505def420a1b7039862014a65db3205967f5a", size = 31269, upload-time = "2025-07-30T10:01:42.716Z" },
    { url = "https://files.pythonhosted.org/packages/d4/d3/942aa10782b2697eee7af5e12eeff5ebb325ccfb86dd8abda54174e377e4/argon2_cffi_bindings-25.1.0-cp314-cp314t-manylinux_2_26_aarch64.manylinux_2_28_aarch64.whl", hash = "sha256:a1c70058c6ab1e352304ac7e3b52554daadacd8d453c1752e547c76e9c99ac44", size = 86558, upload-time = "2025-07-30T10:01:43.943Z" },
    { url = "https://files.pythonhosted.org/packages/0d/82/b484f702fec5536e71836fc2dbc8c5267b3f6e78d2d539b4eaa6f0db8bf8/argon2_cffi_bindings-25.1.0-cp314-cp314t-manylinux_2_26_x86_64.manylinux_2_28_x86_64.whl", hash = "sha256:e2fd3bfbff3c5d74fef31a722f729bf93500910db650c925c2d6ef879a7e51cb", size = 92364, upload-time = "2025-07-30T10:01:44.887Z" },
    { url = "https://files.pythonhosted.org/packages/c9/c1/a606ff83b3f1735f3759ad0f2cd9e038a0ad11a3de3b6c673aa41c24bb7b/argon2_cffi_bindings-25.1.0-cp314-cp314t-musllinux_1_2_aarch64.whl", hash = "sha256:c4f9665de60b1b0e99bcd6be4f17d90339698ce954cfd8d9cf4f91c995165a92", size = 85637, upload-time = "2025-07-30T10:01:46.225Z" },
    { url = "https://files.pythonhosted.org/packages/44/b4/678503f12aceb0262f84fa201f6027ed77d71c5019ae03b399b97caa2f19/argon2_cffi_bindings-25.1.0-cp314-cp314t-musllinux_1_2_x86_64.whl", hash = "sha256:ba92837e4a9aa6a508c8d2d7883ed5a8f6c308c89a4790e1e447a220deb79a85", size = 91934, upload-time = "2025-07-30T10:01:47.203Z" },
    { url = "https://files.pythonhosted.org/packages/f0/c7/f36bd08ef9bd9f0a9cff9428406651f5937ce27b6c5b07b92d41f91ae541/argon2_cffi_bindings-25.1.0-cp314-cp314t-win32.whl", hash = "sha256:84a461d4d84ae1295871329b346a97f68eade8c53b6ed9a7ca2d7467f3c8ff6f", size = 28158, upload-time = "2025-07-30T10:01:48.341Z" },
    { url = "https://files.pythonhosted.org/packages/b3/80/0106a7448abb24a2c467bf7d527fe5413b7fdfa4ad6d6a96a43a62ef3988/argon2_cffi_bindings-25.1.0-cp314-cp314t-win_amd64.whl", hash = "sha256:b55aec3565b65f56455eebc9b9f34130440404f27fe21c3b375bf1ea4d8fbae6", size = 32597, upload-time = "2025-07-30T10:01:49.112Z" },
    { url = "https://files.pythonhosted.org/packages/05/b8/d663c9caea07e9180b2cb662772865230715cbd573ba3b5e81793d580316/argon2_cffi_bindings-25.1.0-cp314-cp314t-win_arm64.whl", hash = "sha256:87c33a52407e4c41f3b70a9c2d3f6056d88b10dad7695be708c5021673f55623", size = 28231, upload-time = "2025-07-30T10:01:49.92Z" },
    { url = "https://files.pythonhosted.org/packages/1d/57/96b8b9f93166147826da5f90376e784a10582dd39a393c99bb62cfcf52f0/argon2_cffi_bindings-25.1.0-cp39-abi3-macosx_10_9_universal2.whl", hash = "sha256:aecba1723ae35330a008418a91ea6cfcedf6d31e5fbaa056a166462ff066d500", size = 54121, upload-time = "2025-07-30T10:01:50.815Z" },
    { url = "https://files.pythonhosted.org/packages/0a/08/a9bebdb2e0e602dde230bdde8021b29f71f7841bd54801bcfd514acb5dcf/argon2_cffi_bindings-25.1.0-cp39-abi3-macosx_10_9_x86_64.whl", hash = "sha256:2630b6240b495dfab90aebe159ff784d08ea999aa4b0d17efa734055a07d2f44", size = 29177, upload-time = "2025-07-30T10:01:51.681Z" },
    { url = "https://files.pythonhosted.org/packages/b6/02/d297943bcacf05e4f2a94ab6f462831dc20158614e5d067c35d4e63b9acb/argon2_cffi_bindings-25.1.0-cp39-abi3-macosx_11_0_arm64.whl", hash = "sha256:7aef0c91e2c0fbca6fc68e7555aa60ef7008a739cbe045541e438373bc54d2b0", size = 31090, upload-time = "2025-07-30T10:01:53.184Z" },
    { url = "https://files.pythonhosted.org/packages/c1/93/44365f3d75053e53893ec6d733e4a5e3147502663554b4d864587c7828a7/argon2_cffi_bindings-25.1.0-cp39-abi3-manylinux_2_26_aarch64.manylinux_2_28_aarch64.whl", hash = "sha256:1e021e87faa76ae0d413b619fe2b65ab9a037f24c60a1e6cc43457ae20de6dc6", size = 81246, upload-time = "2025-07-30T10:01:54.145Z" },
    { url = "https://files.pythonhosted.org/packages/09/52/94108adfdd6e2ddf58be64f959a0b9c7d4ef2fa71086c38356d22dc501ea/argon2_cffi_bindings-25.1.0-cp39-abi3-manylinux_2_26_x86_64.manylinux_2_28_x86_64.whl", hash = "sha256:d3e924cfc503018a714f94a49a149fdc0b644eaead5d1f089330399134fa028a", size = 87126, upload-time = "2025-07-30T10:01:55.074Z" },
    { url = "https://files.pythonhosted.org/packages/72/70/7a2993a12b0ffa2a9271259b79cc616e2389ed1a4d93842fac5a1f923ffd/argon2_cffi_bindings-25.1.0-cp39-abi3-musllinux_1_2_aarch64.whl", hash = "sha256:c87b72589133f0346a1cb8d5ecca4b933e3c9b64656c9d175270a000e73b288d", size = 80343, upload-time = "2025-07-30T10:01:56.007Z" },
    { url = "https://files.pythonhosted.org/packages/78/9a/4e5157d893ffc712b74dbd868c7f62365618266982b64accab26bab01edc/argon2_cffi_bindings-25.1.0-cp39-abi3-musllinux_1_2_x86_64.whl", hash = "sha256:1db89609c06afa1a214a69a462ea741cf735b29a57530478c06eb81dd403de99", size = 86777, upload-time = "2025-07-30T10:01:56.943Z" },
    { url = "https://files.pythonhosted.org/packages/74/cd/15777dfde1c29d96de7f18edf4cc94c385646852e7c7b0320aa91ccca583/argon2_cffi_bindings-25.1.0-cp39-abi3-win32.whl", hash = "sha256:473bcb5f82924b1becbb637b63303ec8d10e84c8d241119419897a26116515d2", size = 27180, upload-time = "2025-07-30T10:01:57.759Z" },
    { url = "https://files.pythonhosted.org/packages/e2/c6/a759ece8f1829d1f162261226fbfd2c6832b3ff7657384045286d2afa384/argon2_cffi_bindings-25.1.0-cp39-abi3-win_amd64.whl", hash = "sha256:a98cd7d17e9f7ce244c0803cad3c23a7d379c301ba618a5fa76a67d116618b98", size = 31715, upload-time = "2025-07-30T10:01:58.56Z" },
    { url = "https://files.pythonhosted.org/packages/42/b9/f8d6fa329ab25128b7e98fd83a3cb34d9db5b059a9847eddb840a0af45dd/argon2_cffi_bindings-25.1.0-cp39-abi3-win_arm64.whl", hash = "sha256:b0fdbcf513833809c882823f98dc2f931cf659d9a1429616ac3adebb49f5db94", size = 27149, upload-time = "2025-07-30T10:01:59.329Z" },
]

[[package]]
name = "backend"
version = "0.1.0"
source = { virtual = "." }
dependencies = [
    { name = "alembic" },
    { name = "fastapi", extra = ["standard"] },
<<<<<<< HEAD
    { name = "minio" },
    { name = "psycopg2-binary" },
    { name = "pydantic-settings" },
    { name = "pytest" },
=======
    { name = "passlib", extra = ["bcrypt"] },
    { name = "psycopg2-binary" },
    { name = "pydantic-settings" },
    { name = "python-jose", extra = ["cryptography"] },
    { name = "python-multipart" },
    { name = "requests" },
>>>>>>> 5351e8ab
    { name = "sqlalchemy" },
]

[package.metadata]
requires-dist = [
    { name = "alembic", specifier = ">=1.13.0" },
    { name = "fastapi", extras = ["standard"], specifier = ">=0.116.2" },
<<<<<<< HEAD
    { name = "minio", specifier = ">=7.2.9" },
    { name = "psycopg2-binary", specifier = ">=2.9.0" },
    { name = "pydantic-settings", specifier = ">=2.0.0" },
    { name = "pytest", specifier = ">=8.0.0" },
=======
    { name = "passlib", extras = ["bcrypt"], specifier = ">=1.7.4" },
    { name = "psycopg2-binary", specifier = ">=2.9.0" },
    { name = "pydantic-settings", specifier = ">=2.0.0" },
    { name = "python-jose", extras = ["cryptography"], specifier = ">=3.3.0" },
    { name = "python-multipart", specifier = ">=0.0.6" },
    { name = "requests", specifier = ">=2.32.5" },
>>>>>>> 5351e8ab
    { name = "sqlalchemy", specifier = ">=2.0.0" },
]

[[package]]
name = "bcrypt"
version = "4.3.0"
source = { registry = "https://pypi.org/simple" }
sdist = { url = "https://files.pythonhosted.org/packages/bb/5d/6d7433e0f3cd46ce0b43cd65e1db465ea024dbb8216fb2404e919c2ad77b/bcrypt-4.3.0.tar.gz", hash = "sha256:3a3fd2204178b6d2adcf09cb4f6426ffef54762577a7c9b54c159008cb288c18", size = 25697, upload-time = "2025-02-28T01:24:09.174Z" }
wheels = [
    { url = "https://files.pythonhosted.org/packages/bf/2c/3d44e853d1fe969d229bd58d39ae6902b3d924af0e2b5a60d17d4b809ded/bcrypt-4.3.0-cp313-cp313t-macosx_10_12_universal2.whl", hash = "sha256:f01e060f14b6b57bbb72fc5b4a83ac21c443c9a2ee708e04a10e9192f90a6281", size = 483719, upload-time = "2025-02-28T01:22:34.539Z" },
    { url = "https://files.pythonhosted.org/packages/a1/e2/58ff6e2a22eca2e2cff5370ae56dba29d70b1ea6fc08ee9115c3ae367795/bcrypt-4.3.0-cp313-cp313t-manylinux_2_17_aarch64.manylinux2014_aarch64.whl", hash = "sha256:c5eeac541cefd0bb887a371ef73c62c3cd78535e4887b310626036a7c0a817bb", size = 272001, upload-time = "2025-02-28T01:22:38.078Z" },
    { url = "https://files.pythonhosted.org/packages/37/1f/c55ed8dbe994b1d088309e366749633c9eb90d139af3c0a50c102ba68a1a/bcrypt-4.3.0-cp313-cp313t-manylinux_2_17_x86_64.manylinux2014_x86_64.whl", hash = "sha256:59e1aa0e2cd871b08ca146ed08445038f42ff75968c7ae50d2fdd7860ade2180", size = 277451, upload-time = "2025-02-28T01:22:40.787Z" },
    { url = "https://files.pythonhosted.org/packages/d7/1c/794feb2ecf22fe73dcfb697ea7057f632061faceb7dcf0f155f3443b4d79/bcrypt-4.3.0-cp313-cp313t-manylinux_2_28_aarch64.whl", hash = "sha256:0042b2e342e9ae3d2ed22727c1262f76cc4f345683b5c1715f0250cf4277294f", size = 272792, upload-time = "2025-02-28T01:22:43.144Z" },
    { url = "https://files.pythonhosted.org/packages/13/b7/0b289506a3f3598c2ae2bdfa0ea66969812ed200264e3f61df77753eee6d/bcrypt-4.3.0-cp313-cp313t-manylinux_2_28_armv7l.manylinux_2_31_armv7l.whl", hash = "sha256:74a8d21a09f5e025a9a23e7c0fd2c7fe8e7503e4d356c0a2c1486ba010619f09", size = 289752, upload-time = "2025-02-28T01:22:45.56Z" },
    { url = "https://files.pythonhosted.org/packages/dc/24/d0fb023788afe9e83cc118895a9f6c57e1044e7e1672f045e46733421fe6/bcrypt-4.3.0-cp313-cp313t-manylinux_2_28_x86_64.whl", hash = "sha256:0142b2cb84a009f8452c8c5a33ace5e3dfec4159e7735f5afe9a4d50a8ea722d", size = 277762, upload-time = "2025-02-28T01:22:47.023Z" },
    { url = "https://files.pythonhosted.org/packages/e4/38/cde58089492e55ac4ef6c49fea7027600c84fd23f7520c62118c03b4625e/bcrypt-4.3.0-cp313-cp313t-manylinux_2_34_aarch64.whl", hash = "sha256:12fa6ce40cde3f0b899729dbd7d5e8811cb892d31b6f7d0334a1f37748b789fd", size = 272384, upload-time = "2025-02-28T01:22:49.221Z" },
    { url = "https://files.pythonhosted.org/packages/de/6a/d5026520843490cfc8135d03012a413e4532a400e471e6188b01b2de853f/bcrypt-4.3.0-cp313-cp313t-manylinux_2_34_x86_64.whl", hash = "sha256:5bd3cca1f2aa5dbcf39e2aa13dd094ea181f48959e1071265de49cc2b82525af", size = 277329, upload-time = "2025-02-28T01:22:51.603Z" },
    { url = "https://files.pythonhosted.org/packages/b3/a3/4fc5255e60486466c389e28c12579d2829b28a527360e9430b4041df4cf9/bcrypt-4.3.0-cp313-cp313t-musllinux_1_1_aarch64.whl", hash = "sha256:335a420cfd63fc5bc27308e929bee231c15c85cc4c496610ffb17923abf7f231", size = 305241, upload-time = "2025-02-28T01:22:53.283Z" },
    { url = "https://files.pythonhosted.org/packages/c7/15/2b37bc07d6ce27cc94e5b10fd5058900eb8fb11642300e932c8c82e25c4a/bcrypt-4.3.0-cp313-cp313t-musllinux_1_1_x86_64.whl", hash = "sha256:0e30e5e67aed0187a1764911af023043b4542e70a7461ad20e837e94d23e1d6c", size = 309617, upload-time = "2025-02-28T01:22:55.461Z" },
    { url = "https://files.pythonhosted.org/packages/5f/1f/99f65edb09e6c935232ba0430c8c13bb98cb3194b6d636e61d93fe60ac59/bcrypt-4.3.0-cp313-cp313t-musllinux_1_2_aarch64.whl", hash = "sha256:3b8d62290ebefd49ee0b3ce7500f5dbdcf13b81402c05f6dafab9a1e1b27212f", size = 335751, upload-time = "2025-02-28T01:22:57.81Z" },
    { url = "https://files.pythonhosted.org/packages/00/1b/b324030c706711c99769988fcb694b3cb23f247ad39a7823a78e361bdbb8/bcrypt-4.3.0-cp313-cp313t-musllinux_1_2_x86_64.whl", hash = "sha256:2ef6630e0ec01376f59a006dc72918b1bf436c3b571b80fa1968d775fa02fe7d", size = 355965, upload-time = "2025-02-28T01:22:59.181Z" },
    { url = "https://files.pythonhosted.org/packages/aa/dd/20372a0579dd915dfc3b1cd4943b3bca431866fcb1dfdfd7518c3caddea6/bcrypt-4.3.0-cp313-cp313t-win32.whl", hash = "sha256:7a4be4cbf241afee43f1c3969b9103a41b40bcb3a3f467ab19f891d9bc4642e4", size = 155316, upload-time = "2025-02-28T01:23:00.763Z" },
    { url = "https://files.pythonhosted.org/packages/6d/52/45d969fcff6b5577c2bf17098dc36269b4c02197d551371c023130c0f890/bcrypt-4.3.0-cp313-cp313t-win_amd64.whl", hash = "sha256:5c1949bf259a388863ced887c7861da1df681cb2388645766c89fdfd9004c669", size = 147752, upload-time = "2025-02-28T01:23:02.908Z" },
    { url = "https://files.pythonhosted.org/packages/11/22/5ada0b9af72b60cbc4c9a399fdde4af0feaa609d27eb0adc61607997a3fa/bcrypt-4.3.0-cp38-abi3-macosx_10_12_universal2.whl", hash = "sha256:f81b0ed2639568bf14749112298f9e4e2b28853dab50a8b357e31798686a036d", size = 498019, upload-time = "2025-02-28T01:23:05.838Z" },
    { url = "https://files.pythonhosted.org/packages/b8/8c/252a1edc598dc1ce57905be173328eda073083826955ee3c97c7ff5ba584/bcrypt-4.3.0-cp38-abi3-manylinux_2_17_aarch64.manylinux2014_aarch64.whl", hash = "sha256:864f8f19adbe13b7de11ba15d85d4a428c7e2f344bac110f667676a0ff84924b", size = 279174, upload-time = "2025-02-28T01:23:07.274Z" },
    { url = "https://files.pythonhosted.org/packages/29/5b/4547d5c49b85f0337c13929f2ccbe08b7283069eea3550a457914fc078aa/bcrypt-4.3.0-cp38-abi3-manylinux_2_17_x86_64.manylinux2014_x86_64.whl", hash = "sha256:3e36506d001e93bffe59754397572f21bb5dc7c83f54454c990c74a468cd589e", size = 283870, upload-time = "2025-02-28T01:23:09.151Z" },
    { url = "https://files.pythonhosted.org/packages/be/21/7dbaf3fa1745cb63f776bb046e481fbababd7d344c5324eab47f5ca92dd2/bcrypt-4.3.0-cp38-abi3-manylinux_2_28_aarch64.whl", hash = "sha256:842d08d75d9fe9fb94b18b071090220697f9f184d4547179b60734846461ed59", size = 279601, upload-time = "2025-02-28T01:23:11.461Z" },
    { url = "https://files.pythonhosted.org/packages/6d/64/e042fc8262e971347d9230d9abbe70d68b0a549acd8611c83cebd3eaec67/bcrypt-4.3.0-cp38-abi3-manylinux_2_28_armv7l.manylinux_2_31_armv7l.whl", hash = "sha256:7c03296b85cb87db865d91da79bf63d5609284fc0cab9472fdd8367bbd830753", size = 297660, upload-time = "2025-02-28T01:23:12.989Z" },
    { url = "https://files.pythonhosted.org/packages/50/b8/6294eb84a3fef3b67c69b4470fcdd5326676806bf2519cda79331ab3c3a9/bcrypt-4.3.0-cp38-abi3-manylinux_2_28_x86_64.whl", hash = "sha256:62f26585e8b219cdc909b6a0069efc5e4267e25d4a3770a364ac58024f62a761", size = 284083, upload-time = "2025-02-28T01:23:14.5Z" },
    { url = "https://files.pythonhosted.org/packages/62/e6/baff635a4f2c42e8788fe1b1633911c38551ecca9a749d1052d296329da6/bcrypt-4.3.0-cp38-abi3-manylinux_2_34_aarch64.whl", hash = "sha256:beeefe437218a65322fbd0069eb437e7c98137e08f22c4660ac2dc795c31f8bb", size = 279237, upload-time = "2025-02-28T01:23:16.686Z" },
    { url = "https://files.pythonhosted.org/packages/39/48/46f623f1b0c7dc2e5de0b8af5e6f5ac4cc26408ac33f3d424e5ad8da4a90/bcrypt-4.3.0-cp38-abi3-manylinux_2_34_x86_64.whl", hash = "sha256:97eea7408db3a5bcce4a55d13245ab3fa566e23b4c67cd227062bb49e26c585d", size = 283737, upload-time = "2025-02-28T01:23:18.897Z" },
    { url = "https://files.pythonhosted.org/packages/49/8b/70671c3ce9c0fca4a6cc3cc6ccbaa7e948875a2e62cbd146e04a4011899c/bcrypt-4.3.0-cp38-abi3-musllinux_1_1_aarch64.whl", hash = "sha256:191354ebfe305e84f344c5964c7cd5f924a3bfc5d405c75ad07f232b6dffb49f", size = 312741, upload-time = "2025-02-28T01:23:21.041Z" },
    { url = "https://files.pythonhosted.org/packages/27/fb/910d3a1caa2d249b6040a5caf9f9866c52114d51523ac2fb47578a27faee/bcrypt-4.3.0-cp38-abi3-musllinux_1_1_x86_64.whl", hash = "sha256:41261d64150858eeb5ff43c753c4b216991e0ae16614a308a15d909503617732", size = 316472, upload-time = "2025-02-28T01:23:23.183Z" },
    { url = "https://files.pythonhosted.org/packages/dc/cf/7cf3a05b66ce466cfb575dbbda39718d45a609daa78500f57fa9f36fa3c0/bcrypt-4.3.0-cp38-abi3-musllinux_1_2_aarch64.whl", hash = "sha256:33752b1ba962ee793fa2b6321404bf20011fe45b9afd2a842139de3011898fef", size = 343606, upload-time = "2025-02-28T01:23:25.361Z" },
    { url = "https://files.pythonhosted.org/packages/e3/b8/e970ecc6d7e355c0d892b7f733480f4aa8509f99b33e71550242cf0b7e63/bcrypt-4.3.0-cp38-abi3-musllinux_1_2_x86_64.whl", hash = "sha256:50e6e80a4bfd23a25f5c05b90167c19030cf9f87930f7cb2eacb99f45d1c3304", size = 362867, upload-time = "2025-02-28T01:23:26.875Z" },
    { url = "https://files.pythonhosted.org/packages/a9/97/8d3118efd8354c555a3422d544163f40d9f236be5b96c714086463f11699/bcrypt-4.3.0-cp38-abi3-win32.whl", hash = "sha256:67a561c4d9fb9465ec866177e7aebcad08fe23aaf6fbd692a6fab69088abfc51", size = 160589, upload-time = "2025-02-28T01:23:28.381Z" },
    { url = "https://files.pythonhosted.org/packages/29/07/416f0b99f7f3997c69815365babbc2e8754181a4b1899d921b3c7d5b6f12/bcrypt-4.3.0-cp38-abi3-win_amd64.whl", hash = "sha256:584027857bc2843772114717a7490a37f68da563b3620f78a849bcb54dc11e62", size = 152794, upload-time = "2025-02-28T01:23:30.187Z" },
    { url = "https://files.pythonhosted.org/packages/6e/c1/3fa0e9e4e0bfd3fd77eb8b52ec198fd6e1fd7e9402052e43f23483f956dd/bcrypt-4.3.0-cp39-abi3-macosx_10_12_universal2.whl", hash = "sha256:0d3efb1157edebfd9128e4e46e2ac1a64e0c1fe46fb023158a407c7892b0f8c3", size = 498969, upload-time = "2025-02-28T01:23:31.945Z" },
    { url = "https://files.pythonhosted.org/packages/ce/d4/755ce19b6743394787fbd7dff6bf271b27ee9b5912a97242e3caf125885b/bcrypt-4.3.0-cp39-abi3-manylinux_2_17_aarch64.manylinux2014_aarch64.whl", hash = "sha256:08bacc884fd302b611226c01014eca277d48f0a05187666bca23aac0dad6fe24", size = 279158, upload-time = "2025-02-28T01:23:34.161Z" },
    { url = "https://files.pythonhosted.org/packages/9b/5d/805ef1a749c965c46b28285dfb5cd272a7ed9fa971f970435a5133250182/bcrypt-4.3.0-cp39-abi3-manylinux_2_17_x86_64.manylinux2014_x86_64.whl", hash = "sha256:f6746e6fec103fcd509b96bacdfdaa2fbde9a553245dbada284435173a6f1aef", size = 284285, upload-time = "2025-02-28T01:23:35.765Z" },
    { url = "https://files.pythonhosted.org/packages/ab/2b/698580547a4a4988e415721b71eb45e80c879f0fb04a62da131f45987b96/bcrypt-4.3.0-cp39-abi3-manylinux_2_28_aarch64.whl", hash = "sha256:afe327968aaf13fc143a56a3360cb27d4ad0345e34da12c7290f1b00b8fe9a8b", size = 279583, upload-time = "2025-02-28T01:23:38.021Z" },
    { url = "https://files.pythonhosted.org/packages/f2/87/62e1e426418204db520f955ffd06f1efd389feca893dad7095bf35612eec/bcrypt-4.3.0-cp39-abi3-manylinux_2_28_armv7l.manylinux_2_31_armv7l.whl", hash = "sha256:d9af79d322e735b1fc33404b5765108ae0ff232d4b54666d46730f8ac1a43676", size = 297896, upload-time = "2025-02-28T01:23:39.575Z" },
    { url = "https://files.pythonhosted.org/packages/cb/c6/8fedca4c2ada1b6e889c52d2943b2f968d3427e5d65f595620ec4c06fa2f/bcrypt-4.3.0-cp39-abi3-manylinux_2_28_x86_64.whl", hash = "sha256:f1e3ffa1365e8702dc48c8b360fef8d7afeca482809c5e45e653af82ccd088c1", size = 284492, upload-time = "2025-02-28T01:23:40.901Z" },
    { url = "https://files.pythonhosted.org/packages/4d/4d/c43332dcaaddb7710a8ff5269fcccba97ed3c85987ddaa808db084267b9a/bcrypt-4.3.0-cp39-abi3-manylinux_2_34_aarch64.whl", hash = "sha256:3004df1b323d10021fda07a813fd33e0fd57bef0e9a480bb143877f6cba996fe", size = 279213, upload-time = "2025-02-28T01:23:42.653Z" },
    { url = "https://files.pythonhosted.org/packages/dc/7f/1e36379e169a7df3a14a1c160a49b7b918600a6008de43ff20d479e6f4b5/bcrypt-4.3.0-cp39-abi3-manylinux_2_34_x86_64.whl", hash = "sha256:531457e5c839d8caea9b589a1bcfe3756b0547d7814e9ce3d437f17da75c32b0", size = 284162, upload-time = "2025-02-28T01:23:43.964Z" },
    { url = "https://files.pythonhosted.org/packages/1c/0a/644b2731194b0d7646f3210dc4d80c7fee3ecb3a1f791a6e0ae6bb8684e3/bcrypt-4.3.0-cp39-abi3-musllinux_1_1_aarch64.whl", hash = "sha256:17a854d9a7a476a89dcef6c8bd119ad23e0f82557afbd2c442777a16408e614f", size = 312856, upload-time = "2025-02-28T01:23:46.011Z" },
    { url = "https://files.pythonhosted.org/packages/dc/62/2a871837c0bb6ab0c9a88bf54de0fc021a6a08832d4ea313ed92a669d437/bcrypt-4.3.0-cp39-abi3-musllinux_1_1_x86_64.whl", hash = "sha256:6fb1fd3ab08c0cbc6826a2e0447610c6f09e983a281b919ed721ad32236b8b23", size = 316726, upload-time = "2025-02-28T01:23:47.575Z" },
    { url = "https://files.pythonhosted.org/packages/0c/a1/9898ea3faac0b156d457fd73a3cb9c2855c6fd063e44b8522925cdd8ce46/bcrypt-4.3.0-cp39-abi3-musllinux_1_2_aarch64.whl", hash = "sha256:e965a9c1e9a393b8005031ff52583cedc15b7884fce7deb8b0346388837d6cfe", size = 343664, upload-time = "2025-02-28T01:23:49.059Z" },
    { url = "https://files.pythonhosted.org/packages/40/f2/71b4ed65ce38982ecdda0ff20c3ad1b15e71949c78b2c053df53629ce940/bcrypt-4.3.0-cp39-abi3-musllinux_1_2_x86_64.whl", hash = "sha256:79e70b8342a33b52b55d93b3a59223a844962bef479f6a0ea318ebbcadf71505", size = 363128, upload-time = "2025-02-28T01:23:50.399Z" },
    { url = "https://files.pythonhosted.org/packages/11/99/12f6a58eca6dea4be992d6c681b7ec9410a1d9f5cf368c61437e31daa879/bcrypt-4.3.0-cp39-abi3-win32.whl", hash = "sha256:b4d4e57f0a63fd0b358eb765063ff661328f69a04494427265950c71b992a39a", size = 160598, upload-time = "2025-02-28T01:23:51.775Z" },
    { url = "https://files.pythonhosted.org/packages/a9/cf/45fb5261ece3e6b9817d3d82b2f343a505fd58674a92577923bc500bd1aa/bcrypt-4.3.0-cp39-abi3-win_amd64.whl", hash = "sha256:e53e074b120f2877a35cc6c736b8eb161377caae8925c17688bd46ba56daaa5b", size = 152799, upload-time = "2025-02-28T01:23:53.139Z" },
]

[[package]]
name = "certifi"
version = "2025.8.3"
source = { registry = "https://pypi.org/simple" }
sdist = { url = "https://files.pythonhosted.org/packages/dc/67/960ebe6bf230a96cda2e0abcf73af550ec4f090005363542f0765df162e0/certifi-2025.8.3.tar.gz", hash = "sha256:e564105f78ded564e3ae7c923924435e1daa7463faeab5bb932bc53ffae63407", size = 162386, upload-time = "2025-08-03T03:07:47.08Z" }
wheels = [
    { url = "https://files.pythonhosted.org/packages/e5/48/1549795ba7742c948d2ad169c1c8cdbae65bc450d6cd753d124b17c8cd32/certifi-2025.8.3-py3-none-any.whl", hash = "sha256:f6c12493cfb1b06ba2ff328595af9350c65d6644968e5d3a2ffd78699af217a5", size = 161216, upload-time = "2025-08-03T03:07:45.777Z" },
]

[[package]]
name = "cffi"
version = "2.0.0"
source = { registry = "https://pypi.org/simple" }
dependencies = [
    { name = "pycparser", marker = "implementation_name != 'PyPy'" },
]
sdist = { url = "https://files.pythonhosted.org/packages/eb/56/b1ba7935a17738ae8453301356628e8147c79dbb825bcbc73dc7401f9846/cffi-2.0.0.tar.gz", hash = "sha256:44d1b5909021139fe36001ae048dbdde8214afa20200eda0f64c068cac5d5529", size = 523588, upload-time = "2025-09-08T23:24:04.541Z" }
wheels = [
    { url = "https://files.pythonhosted.org/packages/ea/47/4f61023ea636104d4f16ab488e268b93008c3d0bb76893b1b31db1f96802/cffi-2.0.0-cp312-cp312-macosx_10_13_x86_64.whl", hash = "sha256:6d02d6655b0e54f54c4ef0b94eb6be0607b70853c45ce98bd278dc7de718be5d", size = 185271, upload-time = "2025-09-08T23:22:44.795Z" },
    { url = "https://files.pythonhosted.org/packages/df/a2/781b623f57358e360d62cdd7a8c681f074a71d445418a776eef0aadb4ab4/cffi-2.0.0-cp312-cp312-macosx_11_0_arm64.whl", hash = "sha256:8eca2a813c1cb7ad4fb74d368c2ffbbb4789d377ee5bb8df98373c2cc0dee76c", size = 181048, upload-time = "2025-09-08T23:22:45.938Z" },
    { url = "https://files.pythonhosted.org/packages/ff/df/a4f0fbd47331ceeba3d37c2e51e9dfc9722498becbeec2bd8bc856c9538a/cffi-2.0.0-cp312-cp312-manylinux1_i686.manylinux2014_i686.manylinux_2_17_i686.manylinux_2_5_i686.whl", hash = "sha256:21d1152871b019407d8ac3985f6775c079416c282e431a4da6afe7aefd2bccbe", size = 212529, upload-time = "2025-09-08T23:22:47.349Z" },
    { url = "https://files.pythonhosted.org/packages/d5/72/12b5f8d3865bf0f87cf1404d8c374e7487dcf097a1c91c436e72e6badd83/cffi-2.0.0-cp312-cp312-manylinux2014_aarch64.manylinux_2_17_aarch64.whl", hash = "sha256:b21e08af67b8a103c71a250401c78d5e0893beff75e28c53c98f4de42f774062", size = 220097, upload-time = "2025-09-08T23:22:48.677Z" },
    { url = "https://files.pythonhosted.org/packages/c2/95/7a135d52a50dfa7c882ab0ac17e8dc11cec9d55d2c18dda414c051c5e69e/cffi-2.0.0-cp312-cp312-manylinux2014_ppc64le.manylinux_2_17_ppc64le.whl", hash = "sha256:1e3a615586f05fc4065a8b22b8152f0c1b00cdbc60596d187c2a74f9e3036e4e", size = 207983, upload-time = "2025-09-08T23:22:50.06Z" },
    { url = "https://files.pythonhosted.org/packages/3a/c8/15cb9ada8895957ea171c62dc78ff3e99159ee7adb13c0123c001a2546c1/cffi-2.0.0-cp312-cp312-manylinux2014_s390x.manylinux_2_17_s390x.whl", hash = "sha256:81afed14892743bbe14dacb9e36d9e0e504cd204e0b165062c488942b9718037", size = 206519, upload-time = "2025-09-08T23:22:51.364Z" },
    { url = "https://files.pythonhosted.org/packages/78/2d/7fa73dfa841b5ac06c7b8855cfc18622132e365f5b81d02230333ff26e9e/cffi-2.0.0-cp312-cp312-manylinux2014_x86_64.manylinux_2_17_x86_64.whl", hash = "sha256:3e17ed538242334bf70832644a32a7aae3d83b57567f9fd60a26257e992b79ba", size = 219572, upload-time = "2025-09-08T23:22:52.902Z" },
    { url = "https://files.pythonhosted.org/packages/07/e0/267e57e387b4ca276b90f0434ff88b2c2241ad72b16d31836adddfd6031b/cffi-2.0.0-cp312-cp312-musllinux_1_2_aarch64.whl", hash = "sha256:3925dd22fa2b7699ed2617149842d2e6adde22b262fcbfada50e3d195e4b3a94", size = 222963, upload-time = "2025-09-08T23:22:54.518Z" },
    { url = "https://files.pythonhosted.org/packages/b6/75/1f2747525e06f53efbd878f4d03bac5b859cbc11c633d0fb81432d98a795/cffi-2.0.0-cp312-cp312-musllinux_1_2_x86_64.whl", hash = "sha256:2c8f814d84194c9ea681642fd164267891702542f028a15fc97d4674b6206187", size = 221361, upload-time = "2025-09-08T23:22:55.867Z" },
    { url = "https://files.pythonhosted.org/packages/7b/2b/2b6435f76bfeb6bbf055596976da087377ede68df465419d192acf00c437/cffi-2.0.0-cp312-cp312-win32.whl", hash = "sha256:da902562c3e9c550df360bfa53c035b2f241fed6d9aef119048073680ace4a18", size = 172932, upload-time = "2025-09-08T23:22:57.188Z" },
    { url = "https://files.pythonhosted.org/packages/f8/ed/13bd4418627013bec4ed6e54283b1959cf6db888048c7cf4b4c3b5b36002/cffi-2.0.0-cp312-cp312-win_amd64.whl", hash = "sha256:da68248800ad6320861f129cd9c1bf96ca849a2771a59e0344e88681905916f5", size = 183557, upload-time = "2025-09-08T23:22:58.351Z" },
    { url = "https://files.pythonhosted.org/packages/95/31/9f7f93ad2f8eff1dbc1c3656d7ca5bfd8fb52c9d786b4dcf19b2d02217fa/cffi-2.0.0-cp312-cp312-win_arm64.whl", hash = "sha256:4671d9dd5ec934cb9a73e7ee9676f9362aba54f7f34910956b84d727b0d73fb6", size = 177762, upload-time = "2025-09-08T23:22:59.668Z" },
    { url = "https://files.pythonhosted.org/packages/4b/8d/a0a47a0c9e413a658623d014e91e74a50cdd2c423f7ccfd44086ef767f90/cffi-2.0.0-cp313-cp313-macosx_10_13_x86_64.whl", hash = "sha256:00bdf7acc5f795150faa6957054fbbca2439db2f775ce831222b66f192f03beb", size = 185230, upload-time = "2025-09-08T23:23:00.879Z" },
    { url = "https://files.pythonhosted.org/packages/4a/d2/a6c0296814556c68ee32009d9c2ad4f85f2707cdecfd7727951ec228005d/cffi-2.0.0-cp313-cp313-macosx_11_0_arm64.whl", hash = "sha256:45d5e886156860dc35862657e1494b9bae8dfa63bf56796f2fb56e1679fc0bca", size = 181043, upload-time = "2025-09-08T23:23:02.231Z" },
    { url = "https://files.pythonhosted.org/packages/b0/1e/d22cc63332bd59b06481ceaac49d6c507598642e2230f201649058a7e704/cffi-2.0.0-cp313-cp313-manylinux1_i686.manylinux2014_i686.manylinux_2_17_i686.manylinux_2_5_i686.whl", hash = "sha256:07b271772c100085dd28b74fa0cd81c8fb1a3ba18b21e03d7c27f3436a10606b", size = 212446, upload-time = "2025-09-08T23:23:03.472Z" },
    { url = "https://files.pythonhosted.org/packages/a9/f5/a2c23eb03b61a0b8747f211eb716446c826ad66818ddc7810cc2cc19b3f2/cffi-2.0.0-cp313-cp313-manylinux2014_aarch64.manylinux_2_17_aarch64.whl", hash = "sha256:d48a880098c96020b02d5a1f7d9251308510ce8858940e6fa99ece33f610838b", size = 220101, upload-time = "2025-09-08T23:23:04.792Z" },
    { url = "https://files.pythonhosted.org/packages/f2/7f/e6647792fc5850d634695bc0e6ab4111ae88e89981d35ac269956605feba/cffi-2.0.0-cp313-cp313-manylinux2014_ppc64le.manylinux_2_17_ppc64le.whl", hash = "sha256:f93fd8e5c8c0a4aa1f424d6173f14a892044054871c771f8566e4008eaa359d2", size = 207948, upload-time = "2025-09-08T23:23:06.127Z" },
    { url = "https://files.pythonhosted.org/packages/cb/1e/a5a1bd6f1fb30f22573f76533de12a00bf274abcdc55c8edab639078abb6/cffi-2.0.0-cp313-cp313-manylinux2014_s390x.manylinux_2_17_s390x.whl", hash = "sha256:dd4f05f54a52fb558f1ba9f528228066954fee3ebe629fc1660d874d040ae5a3", size = 206422, upload-time = "2025-09-08T23:23:07.753Z" },
    { url = "https://files.pythonhosted.org/packages/98/df/0a1755e750013a2081e863e7cd37e0cdd02664372c754e5560099eb7aa44/cffi-2.0.0-cp313-cp313-manylinux2014_x86_64.manylinux_2_17_x86_64.whl", hash = "sha256:c8d3b5532fc71b7a77c09192b4a5a200ea992702734a2e9279a37f2478236f26", size = 219499, upload-time = "2025-09-08T23:23:09.648Z" },
    { url = "https://files.pythonhosted.org/packages/50/e1/a969e687fcf9ea58e6e2a928ad5e2dd88cc12f6f0ab477e9971f2309b57c/cffi-2.0.0-cp313-cp313-musllinux_1_2_aarch64.whl", hash = "sha256:d9b29c1f0ae438d5ee9acb31cadee00a58c46cc9c0b2f9038c6b0b3470877a8c", size = 222928, upload-time = "2025-09-08T23:23:10.928Z" },
    { url = "https://files.pythonhosted.org/packages/36/54/0362578dd2c9e557a28ac77698ed67323ed5b9775ca9d3fe73fe191bb5d8/cffi-2.0.0-cp313-cp313-musllinux_1_2_x86_64.whl", hash = "sha256:6d50360be4546678fc1b79ffe7a66265e28667840010348dd69a314145807a1b", size = 221302, upload-time = "2025-09-08T23:23:12.42Z" },
    { url = "https://files.pythonhosted.org/packages/eb/6d/bf9bda840d5f1dfdbf0feca87fbdb64a918a69bca42cfa0ba7b137c48cb8/cffi-2.0.0-cp313-cp313-win32.whl", hash = "sha256:74a03b9698e198d47562765773b4a8309919089150a0bb17d829ad7b44b60d27", size = 172909, upload-time = "2025-09-08T23:23:14.32Z" },
    { url = "https://files.pythonhosted.org/packages/37/18/6519e1ee6f5a1e579e04b9ddb6f1676c17368a7aba48299c3759bbc3c8b3/cffi-2.0.0-cp313-cp313-win_amd64.whl", hash = "sha256:19f705ada2530c1167abacb171925dd886168931e0a7b78f5bffcae5c6b5be75", size = 183402, upload-time = "2025-09-08T23:23:15.535Z" },
    { url = "https://files.pythonhosted.org/packages/cb/0e/02ceeec9a7d6ee63bb596121c2c8e9b3a9e150936f4fbef6ca1943e6137c/cffi-2.0.0-cp313-cp313-win_arm64.whl", hash = "sha256:256f80b80ca3853f90c21b23ee78cd008713787b1b1e93eae9f3d6a7134abd91", size = 177780, upload-time = "2025-09-08T23:23:16.761Z" },
    { url = "https://files.pythonhosted.org/packages/92/c4/3ce07396253a83250ee98564f8d7e9789fab8e58858f35d07a9a2c78de9f/cffi-2.0.0-cp314-cp314-macosx_10_13_x86_64.whl", hash = "sha256:fc33c5141b55ed366cfaad382df24fe7dcbc686de5be719b207bb248e3053dc5", size = 185320, upload-time = "2025-09-08T23:23:18.087Z" },
    { url = "https://files.pythonhosted.org/packages/59/dd/27e9fa567a23931c838c6b02d0764611c62290062a6d4e8ff7863daf9730/cffi-2.0.0-cp314-cp314-macosx_11_0_arm64.whl", hash = "sha256:c654de545946e0db659b3400168c9ad31b5d29593291482c43e3564effbcee13", size = 181487, upload-time = "2025-09-08T23:23:19.622Z" },
    { url = "https://files.pythonhosted.org/packages/d6/43/0e822876f87ea8a4ef95442c3d766a06a51fc5298823f884ef87aaad168c/cffi-2.0.0-cp314-cp314-manylinux2014_aarch64.manylinux_2_17_aarch64.whl", hash = "sha256:24b6f81f1983e6df8db3adc38562c83f7d4a0c36162885ec7f7b77c7dcbec97b", size = 220049, upload-time = "2025-09-08T23:23:20.853Z" },
    { url = "https://files.pythonhosted.org/packages/b4/89/76799151d9c2d2d1ead63c2429da9ea9d7aac304603de0c6e8764e6e8e70/cffi-2.0.0-cp314-cp314-manylinux2014_ppc64le.manylinux_2_17_ppc64le.whl", hash = "sha256:12873ca6cb9b0f0d3a0da705d6086fe911591737a59f28b7936bdfed27c0d47c", size = 207793, upload-time = "2025-09-08T23:23:22.08Z" },
    { url = "https://files.pythonhosted.org/packages/bb/dd/3465b14bb9e24ee24cb88c9e3730f6de63111fffe513492bf8c808a3547e/cffi-2.0.0-cp314-cp314-manylinux2014_s390x.manylinux_2_17_s390x.whl", hash = "sha256:d9b97165e8aed9272a6bb17c01e3cc5871a594a446ebedc996e2397a1c1ea8ef", size = 206300, upload-time = "2025-09-08T23:23:23.314Z" },
    { url = "https://files.pythonhosted.org/packages/47/d9/d83e293854571c877a92da46fdec39158f8d7e68da75bf73581225d28e90/cffi-2.0.0-cp314-cp314-manylinux2014_x86_64.manylinux_2_17_x86_64.whl", hash = "sha256:afb8db5439b81cf9c9d0c80404b60c3cc9c3add93e114dcae767f1477cb53775", size = 219244, upload-time = "2025-09-08T23:23:24.541Z" },
    { url = "https://files.pythonhosted.org/packages/2b/0f/1f177e3683aead2bb00f7679a16451d302c436b5cbf2505f0ea8146ef59e/cffi-2.0.0-cp314-cp314-musllinux_1_2_aarch64.whl", hash = "sha256:737fe7d37e1a1bffe70bd5754ea763a62a066dc5913ca57e957824b72a85e205", size = 222828, upload-time = "2025-09-08T23:23:26.143Z" },
    { url = "https://files.pythonhosted.org/packages/c6/0f/cafacebd4b040e3119dcb32fed8bdef8dfe94da653155f9d0b9dc660166e/cffi-2.0.0-cp314-cp314-musllinux_1_2_x86_64.whl", hash = "sha256:38100abb9d1b1435bc4cc340bb4489635dc2f0da7456590877030c9b3d40b0c1", size = 220926, upload-time = "2025-09-08T23:23:27.873Z" },
    { url = "https://files.pythonhosted.org/packages/3e/aa/df335faa45b395396fcbc03de2dfcab242cd61a9900e914fe682a59170b1/cffi-2.0.0-cp314-cp314-win32.whl", hash = "sha256:087067fa8953339c723661eda6b54bc98c5625757ea62e95eb4898ad5e776e9f", size = 175328, upload-time = "2025-09-08T23:23:44.61Z" },
    { url = "https://files.pythonhosted.org/packages/bb/92/882c2d30831744296ce713f0feb4c1cd30f346ef747b530b5318715cc367/cffi-2.0.0-cp314-cp314-win_amd64.whl", hash = "sha256:203a48d1fb583fc7d78a4c6655692963b860a417c0528492a6bc21f1aaefab25", size = 185650, upload-time = "2025-09-08T23:23:45.848Z" },
    { url = "https://files.pythonhosted.org/packages/9f/2c/98ece204b9d35a7366b5b2c6539c350313ca13932143e79dc133ba757104/cffi-2.0.0-cp314-cp314-win_arm64.whl", hash = "sha256:dbd5c7a25a7cb98f5ca55d258b103a2054f859a46ae11aaf23134f9cc0d356ad", size = 180687, upload-time = "2025-09-08T23:23:47.105Z" },
    { url = "https://files.pythonhosted.org/packages/3e/61/c768e4d548bfa607abcda77423448df8c471f25dbe64fb2ef6d555eae006/cffi-2.0.0-cp314-cp314t-macosx_10_13_x86_64.whl", hash = "sha256:9a67fc9e8eb39039280526379fb3a70023d77caec1852002b4da7e8b270c4dd9", size = 188773, upload-time = "2025-09-08T23:23:29.347Z" },
    { url = "https://files.pythonhosted.org/packages/2c/ea/5f76bce7cf6fcd0ab1a1058b5af899bfbef198bea4d5686da88471ea0336/cffi-2.0.0-cp314-cp314t-macosx_11_0_arm64.whl", hash = "sha256:7a66c7204d8869299919db4d5069a82f1561581af12b11b3c9f48c584eb8743d", size = 185013, upload-time = "2025-09-08T23:23:30.63Z" },
    { url = "https://files.pythonhosted.org/packages/be/b4/c56878d0d1755cf9caa54ba71e5d049479c52f9e4afc230f06822162ab2f/cffi-2.0.0-cp314-cp314t-manylinux2014_aarch64.manylinux_2_17_aarch64.whl", hash = "sha256:7cc09976e8b56f8cebd752f7113ad07752461f48a58cbba644139015ac24954c", size = 221593, upload-time = "2025-09-08T23:23:31.91Z" },
    { url = "https://files.pythonhosted.org/packages/e0/0d/eb704606dfe8033e7128df5e90fee946bbcb64a04fcdaa97321309004000/cffi-2.0.0-cp314-cp314t-manylinux2014_ppc64le.manylinux_2_17_ppc64le.whl", hash = "sha256:92b68146a71df78564e4ef48af17551a5ddd142e5190cdf2c5624d0c3ff5b2e8", size = 209354, upload-time = "2025-09-08T23:23:33.214Z" },
    { url = "https://files.pythonhosted.org/packages/d8/19/3c435d727b368ca475fb8742ab97c9cb13a0de600ce86f62eab7fa3eea60/cffi-2.0.0-cp314-cp314t-manylinux2014_s390x.manylinux_2_17_s390x.whl", hash = "sha256:b1e74d11748e7e98e2f426ab176d4ed720a64412b6a15054378afdb71e0f37dc", size = 208480, upload-time = "2025-09-08T23:23:34.495Z" },
    { url = "https://files.pythonhosted.org/packages/d0/44/681604464ed9541673e486521497406fadcc15b5217c3e326b061696899a/cffi-2.0.0-cp314-cp314t-manylinux2014_x86_64.manylinux_2_17_x86_64.whl", hash = "sha256:28a3a209b96630bca57cce802da70c266eb08c6e97e5afd61a75611ee6c64592", size = 221584, upload-time = "2025-09-08T23:23:36.096Z" },
    { url = "https://files.pythonhosted.org/packages/25/8e/342a504ff018a2825d395d44d63a767dd8ebc927ebda557fecdaca3ac33a/cffi-2.0.0-cp314-cp314t-musllinux_1_2_aarch64.whl", hash = "sha256:7553fb2090d71822f02c629afe6042c299edf91ba1bf94951165613553984512", size = 224443, upload-time = "2025-09-08T23:23:37.328Z" },
    { url = "https://files.pythonhosted.org/packages/e1/5e/b666bacbbc60fbf415ba9988324a132c9a7a0448a9a8f125074671c0f2c3/cffi-2.0.0-cp314-cp314t-musllinux_1_2_x86_64.whl", hash = "sha256:6c6c373cfc5c83a975506110d17457138c8c63016b563cc9ed6e056a82f13ce4", size = 223437, upload-time = "2025-09-08T23:23:38.945Z" },
    { url = "https://files.pythonhosted.org/packages/a0/1d/ec1a60bd1a10daa292d3cd6bb0b359a81607154fb8165f3ec95fe003b85c/cffi-2.0.0-cp314-cp314t-win32.whl", hash = "sha256:1fc9ea04857caf665289b7a75923f2c6ed559b8298a1b8c49e59f7dd95c8481e", size = 180487, upload-time = "2025-09-08T23:23:40.423Z" },
    { url = "https://files.pythonhosted.org/packages/bf/41/4c1168c74fac325c0c8156f04b6749c8b6a8f405bbf91413ba088359f60d/cffi-2.0.0-cp314-cp314t-win_amd64.whl", hash = "sha256:d68b6cef7827e8641e8ef16f4494edda8b36104d79773a334beaa1e3521430f6", size = 191726, upload-time = "2025-09-08T23:23:41.742Z" },
    { url = "https://files.pythonhosted.org/packages/ae/3a/dbeec9d1ee0844c679f6bb5d6ad4e9f198b1224f4e7a32825f47f6192b0c/cffi-2.0.0-cp314-cp314t-win_arm64.whl", hash = "sha256:0a1527a803f0a659de1af2e1fd700213caba79377e27e4693648c2923da066f9", size = 184195, upload-time = "2025-09-08T23:23:43.004Z" },
]

[[package]]
<<<<<<< HEAD
=======
name = "charset-normalizer"
version = "3.4.3"
source = { registry = "https://pypi.org/simple" }
sdist = { url = "https://files.pythonhosted.org/packages/83/2d/5fd176ceb9b2fc619e63405525573493ca23441330fcdaee6bef9460e924/charset_normalizer-3.4.3.tar.gz", hash = "sha256:6fce4b8500244f6fcb71465d4a4930d132ba9ab8e71a7859e6a5d59851068d14", size = 122371, upload-time = "2025-08-09T07:57:28.46Z" }
wheels = [
    { url = "https://files.pythonhosted.org/packages/e9/5e/14c94999e418d9b87682734589404a25854d5f5d0408df68bc15b6ff54bb/charset_normalizer-3.4.3-cp312-cp312-macosx_10_13_universal2.whl", hash = "sha256:e28e334d3ff134e88989d90ba04b47d84382a828c061d0d1027b1b12a62b39b1", size = 205655, upload-time = "2025-08-09T07:56:08.475Z" },
    { url = "https://files.pythonhosted.org/packages/7d/a8/c6ec5d389672521f644505a257f50544c074cf5fc292d5390331cd6fc9c3/charset_normalizer-3.4.3-cp312-cp312-manylinux2014_aarch64.manylinux_2_17_aarch64.manylinux_2_28_aarch64.whl", hash = "sha256:0cacf8f7297b0c4fcb74227692ca46b4a5852f8f4f24b3c766dd94a1075c4884", size = 146223, upload-time = "2025-08-09T07:56:09.708Z" },
    { url = "https://files.pythonhosted.org/packages/fc/eb/a2ffb08547f4e1e5415fb69eb7db25932c52a52bed371429648db4d84fb1/charset_normalizer-3.4.3-cp312-cp312-manylinux2014_ppc64le.manylinux_2_17_ppc64le.manylinux_2_28_ppc64le.whl", hash = "sha256:c6fd51128a41297f5409deab284fecbe5305ebd7e5a1f959bee1c054622b7018", size = 159366, upload-time = "2025-08-09T07:56:11.326Z" },
    { url = "https://files.pythonhosted.org/packages/82/10/0fd19f20c624b278dddaf83b8464dcddc2456cb4b02bb902a6da126b87a1/charset_normalizer-3.4.3-cp312-cp312-manylinux2014_s390x.manylinux_2_17_s390x.manylinux_2_28_s390x.whl", hash = "sha256:3cfb2aad70f2c6debfbcb717f23b7eb55febc0bb23dcffc0f076009da10c6392", size = 157104, upload-time = "2025-08-09T07:56:13.014Z" },
    { url = "https://files.pythonhosted.org/packages/16/ab/0233c3231af734f5dfcf0844aa9582d5a1466c985bbed6cedab85af9bfe3/charset_normalizer-3.4.3-cp312-cp312-manylinux2014_x86_64.manylinux_2_17_x86_64.manylinux_2_28_x86_64.whl", hash = "sha256:1606f4a55c0fd363d754049cdf400175ee96c992b1f8018b993941f221221c5f", size = 151830, upload-time = "2025-08-09T07:56:14.428Z" },
    { url = "https://files.pythonhosted.org/packages/ae/02/e29e22b4e02839a0e4a06557b1999d0a47db3567e82989b5bb21f3fbbd9f/charset_normalizer-3.4.3-cp312-cp312-musllinux_1_2_aarch64.whl", hash = "sha256:027b776c26d38b7f15b26a5da1044f376455fb3766df8fc38563b4efbc515154", size = 148854, upload-time = "2025-08-09T07:56:16.051Z" },
    { url = "https://files.pythonhosted.org/packages/05/6b/e2539a0a4be302b481e8cafb5af8792da8093b486885a1ae4d15d452bcec/charset_normalizer-3.4.3-cp312-cp312-musllinux_1_2_ppc64le.whl", hash = "sha256:42e5088973e56e31e4fa58eb6bd709e42fc03799c11c42929592889a2e54c491", size = 160670, upload-time = "2025-08-09T07:56:17.314Z" },
    { url = "https://files.pythonhosted.org/packages/31/e7/883ee5676a2ef217a40ce0bffcc3d0dfbf9e64cbcfbdf822c52981c3304b/charset_normalizer-3.4.3-cp312-cp312-musllinux_1_2_s390x.whl", hash = "sha256:cc34f233c9e71701040d772aa7490318673aa7164a0efe3172b2981218c26d93", size = 158501, upload-time = "2025-08-09T07:56:18.641Z" },
    { url = "https://files.pythonhosted.org/packages/c1/35/6525b21aa0db614cf8b5792d232021dca3df7f90a1944db934efa5d20bb1/charset_normalizer-3.4.3-cp312-cp312-musllinux_1_2_x86_64.whl", hash = "sha256:320e8e66157cc4e247d9ddca8e21f427efc7a04bbd0ac8a9faf56583fa543f9f", size = 153173, upload-time = "2025-08-09T07:56:20.289Z" },
    { url = "https://files.pythonhosted.org/packages/50/ee/f4704bad8201de513fdc8aac1cabc87e38c5818c93857140e06e772b5892/charset_normalizer-3.4.3-cp312-cp312-win32.whl", hash = "sha256:fb6fecfd65564f208cbf0fba07f107fb661bcd1a7c389edbced3f7a493f70e37", size = 99822, upload-time = "2025-08-09T07:56:21.551Z" },
    { url = "https://files.pythonhosted.org/packages/39/f5/3b3836ca6064d0992c58c7561c6b6eee1b3892e9665d650c803bd5614522/charset_normalizer-3.4.3-cp312-cp312-win_amd64.whl", hash = "sha256:86df271bf921c2ee3818f0522e9a5b8092ca2ad8b065ece5d7d9d0e9f4849bcc", size = 107543, upload-time = "2025-08-09T07:56:23.115Z" },
    { url = "https://files.pythonhosted.org/packages/65/ca/2135ac97709b400c7654b4b764daf5c5567c2da45a30cdd20f9eefe2d658/charset_normalizer-3.4.3-cp313-cp313-macosx_10_13_universal2.whl", hash = "sha256:14c2a87c65b351109f6abfc424cab3927b3bdece6f706e4d12faaf3d52ee5efe", size = 205326, upload-time = "2025-08-09T07:56:24.721Z" },
    { url = "https://files.pythonhosted.org/packages/71/11/98a04c3c97dd34e49c7d247083af03645ca3730809a5509443f3c37f7c99/charset_normalizer-3.4.3-cp313-cp313-manylinux2014_aarch64.manylinux_2_17_aarch64.manylinux_2_28_aarch64.whl", hash = "sha256:41d1fc408ff5fdfb910200ec0e74abc40387bccb3252f3f27c0676731df2b2c8", size = 146008, upload-time = "2025-08-09T07:56:26.004Z" },
    { url = "https://files.pythonhosted.org/packages/60/f5/4659a4cb3c4ec146bec80c32d8bb16033752574c20b1252ee842a95d1a1e/charset_normalizer-3.4.3-cp313-cp313-manylinux2014_ppc64le.manylinux_2_17_ppc64le.manylinux_2_28_ppc64le.whl", hash = "sha256:1bb60174149316da1c35fa5233681f7c0f9f514509b8e399ab70fea5f17e45c9", size = 159196, upload-time = "2025-08-09T07:56:27.25Z" },
    { url = "https://files.pythonhosted.org/packages/86/9e/f552f7a00611f168b9a5865a1414179b2c6de8235a4fa40189f6f79a1753/charset_normalizer-3.4.3-cp313-cp313-manylinux2014_s390x.manylinux_2_17_s390x.manylinux_2_28_s390x.whl", hash = "sha256:30d006f98569de3459c2fc1f2acde170b7b2bd265dc1943e87e1a4efe1b67c31", size = 156819, upload-time = "2025-08-09T07:56:28.515Z" },
    { url = "https://files.pythonhosted.org/packages/7e/95/42aa2156235cbc8fa61208aded06ef46111c4d3f0de233107b3f38631803/charset_normalizer-3.4.3-cp313-cp313-manylinux2014_x86_64.manylinux_2_17_x86_64.manylinux_2_28_x86_64.whl", hash = "sha256:416175faf02e4b0810f1f38bcb54682878a4af94059a1cd63b8747244420801f", size = 151350, upload-time = "2025-08-09T07:56:29.716Z" },
    { url = "https://files.pythonhosted.org/packages/c2/a9/3865b02c56f300a6f94fc631ef54f0a8a29da74fb45a773dfd3dcd380af7/charset_normalizer-3.4.3-cp313-cp313-musllinux_1_2_aarch64.whl", hash = "sha256:6aab0f181c486f973bc7262a97f5aca3ee7e1437011ef0c2ec04b5a11d16c927", size = 148644, upload-time = "2025-08-09T07:56:30.984Z" },
    { url = "https://files.pythonhosted.org/packages/77/d9/cbcf1a2a5c7d7856f11e7ac2d782aec12bdfea60d104e60e0aa1c97849dc/charset_normalizer-3.4.3-cp313-cp313-musllinux_1_2_ppc64le.whl", hash = "sha256:fdabf8315679312cfa71302f9bd509ded4f2f263fb5b765cf1433b39106c3cc9", size = 160468, upload-time = "2025-08-09T07:56:32.252Z" },
    { url = "https://files.pythonhosted.org/packages/f6/42/6f45efee8697b89fda4d50580f292b8f7f9306cb2971d4b53f8914e4d890/charset_normalizer-3.4.3-cp313-cp313-musllinux_1_2_s390x.whl", hash = "sha256:bd28b817ea8c70215401f657edef3a8aa83c29d447fb0b622c35403780ba11d5", size = 158187, upload-time = "2025-08-09T07:56:33.481Z" },
    { url = "https://files.pythonhosted.org/packages/70/99/f1c3bdcfaa9c45b3ce96f70b14f070411366fa19549c1d4832c935d8e2c3/charset_normalizer-3.4.3-cp313-cp313-musllinux_1_2_x86_64.whl", hash = "sha256:18343b2d246dc6761a249ba1fb13f9ee9a2bcd95decc767319506056ea4ad4dc", size = 152699, upload-time = "2025-08-09T07:56:34.739Z" },
    { url = "https://files.pythonhosted.org/packages/a3/ad/b0081f2f99a4b194bcbb1934ef3b12aa4d9702ced80a37026b7607c72e58/charset_normalizer-3.4.3-cp313-cp313-win32.whl", hash = "sha256:6fb70de56f1859a3f71261cbe41005f56a7842cc348d3aeb26237560bfa5e0ce", size = 99580, upload-time = "2025-08-09T07:56:35.981Z" },
    { url = "https://files.pythonhosted.org/packages/9a/8f/ae790790c7b64f925e5c953b924aaa42a243fb778fed9e41f147b2a5715a/charset_normalizer-3.4.3-cp313-cp313-win_amd64.whl", hash = "sha256:cf1ebb7d78e1ad8ec2a8c4732c7be2e736f6e5123a4146c5b89c9d1f585f8cef", size = 107366, upload-time = "2025-08-09T07:56:37.339Z" },
    { url = "https://files.pythonhosted.org/packages/8e/91/b5a06ad970ddc7a0e513112d40113e834638f4ca1120eb727a249fb2715e/charset_normalizer-3.4.3-cp314-cp314-macosx_10_13_universal2.whl", hash = "sha256:3cd35b7e8aedeb9e34c41385fda4f73ba609e561faedfae0a9e75e44ac558a15", size = 204342, upload-time = "2025-08-09T07:56:38.687Z" },
    { url = "https://files.pythonhosted.org/packages/ce/ec/1edc30a377f0a02689342f214455c3f6c2fbedd896a1d2f856c002fc3062/charset_normalizer-3.4.3-cp314-cp314-manylinux2014_aarch64.manylinux_2_17_aarch64.manylinux_2_28_aarch64.whl", hash = "sha256:b89bc04de1d83006373429975f8ef9e7932534b8cc9ca582e4db7d20d91816db", size = 145995, upload-time = "2025-08-09T07:56:40.048Z" },
    { url = "https://files.pythonhosted.org/packages/17/e5/5e67ab85e6d22b04641acb5399c8684f4d37caf7558a53859f0283a650e9/charset_normalizer-3.4.3-cp314-cp314-manylinux2014_ppc64le.manylinux_2_17_ppc64le.manylinux_2_28_ppc64le.whl", hash = "sha256:2001a39612b241dae17b4687898843f254f8748b796a2e16f1051a17078d991d", size = 158640, upload-time = "2025-08-09T07:56:41.311Z" },
    { url = "https://files.pythonhosted.org/packages/f1/e5/38421987f6c697ee3722981289d554957c4be652f963d71c5e46a262e135/charset_normalizer-3.4.3-cp314-cp314-manylinux2014_s390x.manylinux_2_17_s390x.manylinux_2_28_s390x.whl", hash = "sha256:8dcfc373f888e4fb39a7bc57e93e3b845e7f462dacc008d9749568b1c4ece096", size = 156636, upload-time = "2025-08-09T07:56:43.195Z" },
    { url = "https://files.pythonhosted.org/packages/a0/e4/5a075de8daa3ec0745a9a3b54467e0c2967daaaf2cec04c845f73493e9a1/charset_normalizer-3.4.3-cp314-cp314-manylinux2014_x86_64.manylinux_2_17_x86_64.manylinux_2_28_x86_64.whl", hash = "sha256:18b97b8404387b96cdbd30ad660f6407799126d26a39ca65729162fd810a99aa", size = 150939, upload-time = "2025-08-09T07:56:44.819Z" },
    { url = "https://files.pythonhosted.org/packages/02/f7/3611b32318b30974131db62b4043f335861d4d9b49adc6d57c1149cc49d4/charset_normalizer-3.4.3-cp314-cp314-musllinux_1_2_aarch64.whl", hash = "sha256:ccf600859c183d70eb47e05a44cd80a4ce77394d1ac0f79dbd2dd90a69a3a049", size = 148580, upload-time = "2025-08-09T07:56:46.684Z" },
    { url = "https://files.pythonhosted.org/packages/7e/61/19b36f4bd67f2793ab6a99b979b4e4f3d8fc754cbdffb805335df4337126/charset_normalizer-3.4.3-cp314-cp314-musllinux_1_2_ppc64le.whl", hash = "sha256:53cd68b185d98dde4ad8990e56a58dea83a4162161b1ea9272e5c9182ce415e0", size = 159870, upload-time = "2025-08-09T07:56:47.941Z" },
    { url = "https://files.pythonhosted.org/packages/06/57/84722eefdd338c04cf3030ada66889298eaedf3e7a30a624201e0cbe424a/charset_normalizer-3.4.3-cp314-cp314-musllinux_1_2_s390x.whl", hash = "sha256:30a96e1e1f865f78b030d65241c1ee850cdf422d869e9028e2fc1d5e4db73b92", size = 157797, upload-time = "2025-08-09T07:56:49.756Z" },
    { url = "https://files.pythonhosted.org/packages/72/2a/aff5dd112b2f14bcc3462c312dce5445806bfc8ab3a7328555da95330e4b/charset_normalizer-3.4.3-cp314-cp314-musllinux_1_2_x86_64.whl", hash = "sha256:d716a916938e03231e86e43782ca7878fb602a125a91e7acb8b5112e2e96ac16", size = 152224, upload-time = "2025-08-09T07:56:51.369Z" },
    { url = "https://files.pythonhosted.org/packages/b7/8c/9839225320046ed279c6e839d51f028342eb77c91c89b8ef2549f951f3ec/charset_normalizer-3.4.3-cp314-cp314-win32.whl", hash = "sha256:c6dbd0ccdda3a2ba7c2ecd9d77b37f3b5831687d8dc1b6ca5f56a4880cc7b7ce", size = 100086, upload-time = "2025-08-09T07:56:52.722Z" },
    { url = "https://files.pythonhosted.org/packages/ee/7a/36fbcf646e41f710ce0a563c1c9a343c6edf9be80786edeb15b6f62e17db/charset_normalizer-3.4.3-cp314-cp314-win_amd64.whl", hash = "sha256:73dc19b562516fc9bcf6e5d6e596df0b4eb98d87e4f79f3ae71840e6ed21361c", size = 107400, upload-time = "2025-08-09T07:56:55.172Z" },
    { url = "https://files.pythonhosted.org/packages/8a/1f/f041989e93b001bc4e44bb1669ccdcf54d3f00e628229a85b08d330615c5/charset_normalizer-3.4.3-py3-none-any.whl", hash = "sha256:ce571ab16d890d23b5c278547ba694193a45011ff86a9162a71307ed9f86759a", size = 53175, upload-time = "2025-08-09T07:57:26.864Z" },
]

[[package]]
>>>>>>> 5351e8ab
name = "click"
version = "8.2.1"
source = { registry = "https://pypi.org/simple" }
dependencies = [
    { name = "colorama", marker = "sys_platform == 'win32'" },
]
sdist = { url = "https://files.pythonhosted.org/packages/60/6c/8ca2efa64cf75a977a0d7fac081354553ebe483345c734fb6b6515d96bbc/click-8.2.1.tar.gz", hash = "sha256:27c491cc05d968d271d5a1db13e3b5a184636d9d930f148c50b038f0d0646202", size = 286342, upload-time = "2025-05-20T23:19:49.832Z" }
wheels = [
    { url = "https://files.pythonhosted.org/packages/85/32/10bb5764d90a8eee674e9dc6f4db6a0ab47c8c4d0d83c27f7c39ac415a4d/click-8.2.1-py3-none-any.whl", hash = "sha256:61a3265b914e850b85317d0b3109c7f8cd35a670f963866005d6ef1d5175a12b", size = 102215, upload-time = "2025-05-20T23:19:47.796Z" },
]

[[package]]
name = "colorama"
version = "0.4.6"
source = { registry = "https://pypi.org/simple" }
sdist = { url = "https://files.pythonhosted.org/packages/d8/53/6f443c9a4a8358a93a6792e2acffb9d9d5cb0a5cfd8802644b7b1c9a02e4/colorama-0.4.6.tar.gz", hash = "sha256:08695f5cb7ed6e0531a20572697297273c47b8cae5a63ffc6d6ed5c201be6e44", size = 27697, upload-time = "2022-10-25T02:36:22.414Z" }
wheels = [
    { url = "https://files.pythonhosted.org/packages/d1/d6/3965ed04c63042e047cb6a3e6ed1a63a35087b6a609aa3a15ed8ac56c221/colorama-0.4.6-py2.py3-none-any.whl", hash = "sha256:4f1d9991f5acc0ca119f9d443620b77f9d6b33703e51011c16baf57afb285fc6", size = 25335, upload-time = "2022-10-25T02:36:20.889Z" },
]

[[package]]
name = "cryptography"
version = "46.0.1"
source = { registry = "https://pypi.org/simple" }
dependencies = [
    { name = "cffi", marker = "platform_python_implementation != 'PyPy'" },
]
sdist = { url = "https://files.pythonhosted.org/packages/a9/62/e3664e6ffd7743e1694b244dde70b43a394f6f7fbcacf7014a8ff5197c73/cryptography-46.0.1.tar.gz", hash = "sha256:ed570874e88f213437f5cf758f9ef26cbfc3f336d889b1e592ee11283bb8d1c7", size = 749198, upload-time = "2025-09-17T00:10:35.797Z" }
wheels = [
    { url = "https://files.pythonhosted.org/packages/4c/8c/44ee01267ec01e26e43ebfdae3f120ec2312aa72fa4c0507ebe41a26739f/cryptography-46.0.1-cp311-abi3-macosx_10_9_universal2.whl", hash = "sha256:1cd6d50c1a8b79af1a6f703709d8973845f677c8e97b1268f5ff323d38ce8475", size = 7285044, upload-time = "2025-09-17T00:08:36.807Z" },
    { url = "https://files.pythonhosted.org/packages/22/59/9ae689a25047e0601adfcb159ec4f83c0b4149fdb5c3030cc94cd218141d/cryptography-46.0.1-cp311-abi3-manylinux2014_aarch64.manylinux_2_17_aarch64.whl", hash = "sha256:0ff483716be32690c14636e54a1f6e2e1b7bf8e22ca50b989f88fa1b2d287080", size = 4308182, upload-time = "2025-09-17T00:08:39.388Z" },
    { url = "https://files.pythonhosted.org/packages/c4/ee/ca6cc9df7118f2fcd142c76b1da0f14340d77518c05b1ebfbbabca6b9e7d/cryptography-46.0.1-cp311-abi3-manylinux2014_x86_64.manylinux_2_17_x86_64.whl", hash = "sha256:9873bf7c1f2a6330bdfe8621e7ce64b725784f9f0c3a6a55c3047af5849f920e", size = 4572393, upload-time = "2025-09-17T00:08:41.663Z" },
    { url = "https://files.pythonhosted.org/packages/7f/a3/0f5296f63815d8e985922b05c31f77ce44787b3127a67c0b7f70f115c45f/cryptography-46.0.1-cp311-abi3-manylinux_2_28_aarch64.whl", hash = "sha256:0dfb7c88d4462a0cfdd0d87a3c245a7bc3feb59de101f6ff88194f740f72eda6", size = 4308400, upload-time = "2025-09-17T00:08:43.559Z" },
    { url = "https://files.pythonhosted.org/packages/5d/8c/74fcda3e4e01be1d32775d5b4dd841acaac3c1b8fa4d0774c7ac8d52463d/cryptography-46.0.1-cp311-abi3-manylinux_2_28_armv7l.manylinux_2_31_armv7l.whl", hash = "sha256:e22801b61613ebdebf7deb18b507919e107547a1d39a3b57f5f855032dd7cfb8", size = 4015786, upload-time = "2025-09-17T00:08:45.758Z" },
    { url = "https://files.pythonhosted.org/packages/dc/b8/85d23287baeef273b0834481a3dd55bbed3a53587e3b8d9f0898235b8f91/cryptography-46.0.1-cp311-abi3-manylinux_2_28_ppc64le.whl", hash = "sha256:757af4f6341ce7a1e47c326ca2a81f41d236070217e5fbbad61bbfe299d55d28", size = 4982606, upload-time = "2025-09-17T00:08:47.602Z" },
    { url = "https://files.pythonhosted.org/packages/e5/d3/de61ad5b52433b389afca0bc70f02a7a1f074651221f599ce368da0fe437/cryptography-46.0.1-cp311-abi3-manylinux_2_28_x86_64.whl", hash = "sha256:f7a24ea78de345cfa7f6a8d3bde8b242c7fac27f2bd78fa23474ca38dfaeeab9", size = 4604234, upload-time = "2025-09-17T00:08:49.879Z" },
    { url = "https://files.pythonhosted.org/packages/dc/1f/dbd4d6570d84748439237a7478d124ee0134bf166ad129267b7ed8ea6d22/cryptography-46.0.1-cp311-abi3-manylinux_2_34_aarch64.whl", hash = "sha256:9e8776dac9e660c22241b6587fae51a67b4b0147daa4d176b172c3ff768ad736", size = 4307669, upload-time = "2025-09-17T00:08:52.321Z" },
    { url = "https://files.pythonhosted.org/packages/ec/fd/ca0a14ce7f0bfe92fa727aacaf2217eb25eb7e4ed513b14d8e03b26e63ed/cryptography-46.0.1-cp311-abi3-manylinux_2_34_ppc64le.whl", hash = "sha256:9f40642a140c0c8649987027867242b801486865277cbabc8c6059ddef16dc8b", size = 4947579, upload-time = "2025-09-17T00:08:54.697Z" },
    { url = "https://files.pythonhosted.org/packages/89/6b/09c30543bb93401f6f88fce556b3bdbb21e55ae14912c04b7bf355f5f96c/cryptography-46.0.1-cp311-abi3-manylinux_2_34_x86_64.whl", hash = "sha256:449ef2b321bec7d97ef2c944173275ebdab78f3abdd005400cc409e27cd159ab", size = 4603669, upload-time = "2025-09-17T00:08:57.16Z" },
    { url = "https://files.pythonhosted.org/packages/23/9a/38cb01cb09ce0adceda9fc627c9cf98eb890fc8d50cacbe79b011df20f8a/cryptography-46.0.1-cp311-abi3-musllinux_1_2_aarch64.whl", hash = "sha256:2dd339ba3345b908fa3141ddba4025568fa6fd398eabce3ef72a29ac2d73ad75", size = 4435828, upload-time = "2025-09-17T00:08:59.606Z" },
    { url = "https://files.pythonhosted.org/packages/0f/53/435b5c36a78d06ae0bef96d666209b0ecd8f8181bfe4dda46536705df59e/cryptography-46.0.1-cp311-abi3-musllinux_1_2_x86_64.whl", hash = "sha256:7411c910fb2a412053cf33cfad0153ee20d27e256c6c3f14d7d7d1d9fec59fd5", size = 4709553, upload-time = "2025-09-17T00:09:01.832Z" },
    { url = "https://files.pythonhosted.org/packages/f5/c4/0da6e55595d9b9cd3b6eb5dc22f3a07ded7f116a3ea72629cab595abb804/cryptography-46.0.1-cp311-abi3-win32.whl", hash = "sha256:cbb8e769d4cac884bb28e3ff620ef1001b75588a5c83c9c9f1fdc9afbe7f29b0", size = 3058327, upload-time = "2025-09-17T00:09:03.726Z" },
    { url = "https://files.pythonhosted.org/packages/95/0f/cd29a35e0d6e78a0ee61793564c8cff0929c38391cb0de27627bdc7525aa/cryptography-46.0.1-cp311-abi3-win_amd64.whl", hash = "sha256:92e8cfe8bd7dd86eac0a677499894862cd5cc2fd74de917daa881d00871ac8e7", size = 3523893, upload-time = "2025-09-17T00:09:06.272Z" },
    { url = "https://files.pythonhosted.org/packages/f2/dd/eea390f3e78432bc3d2f53952375f8b37cb4d37783e626faa6a51e751719/cryptography-46.0.1-cp311-abi3-win_arm64.whl", hash = "sha256:db5597a4c7353b2e5fb05a8e6cb74b56a4658a2b7bf3cb6b1821ae7e7fd6eaa0", size = 2932145, upload-time = "2025-09-17T00:09:08.568Z" },
    { url = "https://files.pythonhosted.org/packages/0a/fb/c73588561afcd5e24b089952bd210b14676c0c5bf1213376350ae111945c/cryptography-46.0.1-cp314-cp314t-macosx_10_9_universal2.whl", hash = "sha256:4c49eda9a23019e11d32a0eb51a27b3e7ddedde91e099c0ac6373e3aacc0d2ee", size = 7193928, upload-time = "2025-09-17T00:09:10.595Z" },
    { url = "https://files.pythonhosted.org/packages/26/34/0ff0bb2d2c79f25a2a63109f3b76b9108a906dd2a2eb5c1d460b9938adbb/cryptography-46.0.1-cp314-cp314t-manylinux2014_aarch64.manylinux_2_17_aarch64.whl", hash = "sha256:9babb7818fdd71394e576cf26c5452df77a355eac1a27ddfa24096665a27f8fd", size = 4293515, upload-time = "2025-09-17T00:09:12.861Z" },
    { url = "https://files.pythonhosted.org/packages/df/b7/d4f848aee24ecd1be01db6c42c4a270069a4f02a105d9c57e143daf6cf0f/cryptography-46.0.1-cp314-cp314t-manylinux2014_x86_64.manylinux_2_17_x86_64.whl", hash = "sha256:9f2c4cc63be3ef43c0221861177cee5d14b505cd4d4599a89e2cd273c4d3542a", size = 4545619, upload-time = "2025-09-17T00:09:15.397Z" },
    { url = "https://files.pythonhosted.org/packages/44/a5/42fedefc754fd1901e2d95a69815ea4ec8a9eed31f4c4361fcab80288661/cryptography-46.0.1-cp314-cp314t-manylinux_2_28_aarch64.whl", hash = "sha256:41c281a74df173876da1dc9a9b6953d387f06e3d3ed9284e3baae3ab3f40883a", size = 4299160, upload-time = "2025-09-17T00:09:17.155Z" },
    { url = "https://files.pythonhosted.org/packages/86/a1/cd21174f56e769c831fbbd6399a1b7519b0ff6280acec1b826d7b072640c/cryptography-46.0.1-cp314-cp314t-manylinux_2_28_armv7l.manylinux_2_31_armv7l.whl", hash = "sha256:0a17377fa52563d730248ba1f68185461fff36e8bc75d8787a7dd2e20a802b7a", size = 3994491, upload-time = "2025-09-17T00:09:18.971Z" },
    { url = "https://files.pythonhosted.org/packages/8d/2f/a8cbfa1c029987ddc746fd966711d4fa71efc891d37fbe9f030fe5ab4eec/cryptography-46.0.1-cp314-cp314t-manylinux_2_28_ppc64le.whl", hash = "sha256:0d1922d9280e08cde90b518a10cd66831f632960a8d08cb3418922d83fce6f12", size = 4960157, upload-time = "2025-09-17T00:09:20.923Z" },
    { url = "https://files.pythonhosted.org/packages/67/ae/63a84e6789e0d5a2502edf06b552bcb0fa9ff16147265d5c44a211942abe/cryptography-46.0.1-cp314-cp314t-manylinux_2_28_x86_64.whl", hash = "sha256:af84e8e99f1a82cea149e253014ea9dc89f75b82c87bb6c7242203186f465129", size = 4577263, upload-time = "2025-09-17T00:09:23.356Z" },
    { url = "https://files.pythonhosted.org/packages/ef/8f/1b9fa8e92bd9cbcb3b7e1e593a5232f2c1e6f9bd72b919c1a6b37d315f92/cryptography-46.0.1-cp314-cp314t-manylinux_2_34_aarch64.whl", hash = "sha256:ef648d2c690703501714588b2ba640facd50fd16548133b11b2859e8655a69da", size = 4298703, upload-time = "2025-09-17T00:09:25.566Z" },
    { url = "https://files.pythonhosted.org/packages/c3/af/bb95db070e73fea3fae31d8a69ac1463d89d1c084220f549b00dd01094a8/cryptography-46.0.1-cp314-cp314t-manylinux_2_34_ppc64le.whl", hash = "sha256:e94eb5fa32a8a9f9bf991f424f002913e3dd7c699ef552db9b14ba6a76a6313b", size = 4926363, upload-time = "2025-09-17T00:09:27.451Z" },
    { url = "https://files.pythonhosted.org/packages/f5/3b/d8fb17ffeb3a83157a1cc0aa5c60691d062aceecba09c2e5e77ebfc1870c/cryptography-46.0.1-cp314-cp314t-manylinux_2_34_x86_64.whl", hash = "sha256:534b96c0831855e29fc3b069b085fd185aa5353033631a585d5cd4dd5d40d657", size = 4576958, upload-time = "2025-09-17T00:09:29.924Z" },
    { url = "https://files.pythonhosted.org/packages/d9/46/86bc3a05c10c8aa88c8ae7e953a8b4e407c57823ed201dbcba55c4d655f4/cryptography-46.0.1-cp314-cp314t-musllinux_1_2_aarch64.whl", hash = "sha256:f9b55038b5c6c47559aa33626d8ecd092f354e23de3c6975e4bb205df128a2a0", size = 4422507, upload-time = "2025-09-17T00:09:32.222Z" },
    { url = "https://files.pythonhosted.org/packages/a8/4e/387e5a21dfd2b4198e74968a541cfd6128f66f8ec94ed971776e15091ac3/cryptography-46.0.1-cp314-cp314t-musllinux_1_2_x86_64.whl", hash = "sha256:ec13b7105117dbc9afd023300fb9954d72ca855c274fe563e72428ece10191c0", size = 4683964, upload-time = "2025-09-17T00:09:34.118Z" },
    { url = "https://files.pythonhosted.org/packages/25/a3/f9f5907b166adb8f26762071474b38bbfcf89858a5282f032899075a38a1/cryptography-46.0.1-cp314-cp314t-win32.whl", hash = "sha256:504e464944f2c003a0785b81668fe23c06f3b037e9cb9f68a7c672246319f277", size = 3029705, upload-time = "2025-09-17T00:09:36.381Z" },
    { url = "https://files.pythonhosted.org/packages/12/66/4d3a4f1850db2e71c2b1628d14b70b5e4c1684a1bd462f7fffb93c041c38/cryptography-46.0.1-cp314-cp314t-win_amd64.whl", hash = "sha256:c52fded6383f7e20eaf70a60aeddd796b3677c3ad2922c801be330db62778e05", size = 3502175, upload-time = "2025-09-17T00:09:38.261Z" },
    { url = "https://files.pythonhosted.org/packages/52/c7/9f10ad91435ef7d0d99a0b93c4360bea3df18050ff5b9038c489c31ac2f5/cryptography-46.0.1-cp314-cp314t-win_arm64.whl", hash = "sha256:9495d78f52c804b5ec8878b5b8c7873aa8e63db9cd9ee387ff2db3fffe4df784", size = 2912354, upload-time = "2025-09-17T00:09:40.078Z" },
    { url = "https://files.pythonhosted.org/packages/98/e5/fbd632385542a3311915976f88e0dfcf09e62a3fc0aff86fb6762162a24d/cryptography-46.0.1-cp38-abi3-macosx_10_9_universal2.whl", hash = "sha256:d84c40bdb8674c29fa192373498b6cb1e84f882889d21a471b45d1f868d8d44b", size = 7255677, upload-time = "2025-09-17T00:09:42.407Z" },
    { url = "https://files.pythonhosted.org/packages/56/3e/13ce6eab9ad6eba1b15a7bd476f005a4c1b3f299f4c2f32b22408b0edccf/cryptography-46.0.1-cp38-abi3-manylinux2014_aarch64.manylinux_2_17_aarch64.whl", hash = "sha256:9ed64e5083fa806709e74fc5ea067dfef9090e5b7a2320a49be3c9df3583a2d8", size = 4301110, upload-time = "2025-09-17T00:09:45.614Z" },
    { url = "https://files.pythonhosted.org/packages/a2/67/65dc233c1ddd688073cf7b136b06ff4b84bf517ba5529607c9d79720fc67/cryptography-46.0.1-cp38-abi3-manylinux2014_x86_64.manylinux_2_17_x86_64.whl", hash = "sha256:341fb7a26bc9d6093c1b124b9f13acc283d2d51da440b98b55ab3f79f2522ead", size = 4562369, upload-time = "2025-09-17T00:09:47.601Z" },
    { url = "https://files.pythonhosted.org/packages/17/db/d64ae4c6f4e98c3dac5bf35dd4d103f4c7c345703e43560113e5e8e31b2b/cryptography-46.0.1-cp38-abi3-manylinux_2_28_aarch64.whl", hash = "sha256:6ef1488967e729948d424d09c94753d0167ce59afba8d0f6c07a22b629c557b2", size = 4302126, upload-time = "2025-09-17T00:09:49.335Z" },
    { url = "https://files.pythonhosted.org/packages/3d/19/5f1eea17d4805ebdc2e685b7b02800c4f63f3dd46cfa8d4c18373fea46c8/cryptography-46.0.1-cp38-abi3-manylinux_2_28_armv7l.manylinux_2_31_armv7l.whl", hash = "sha256:7823bc7cdf0b747ecfb096d004cc41573c2f5c7e3a29861603a2871b43d3ef32", size = 4009431, upload-time = "2025-09-17T00:09:51.239Z" },
    { url = "https://files.pythonhosted.org/packages/81/b5/229ba6088fe7abccbfe4c5edb96c7a5ad547fac5fdd0d40aa6ea540b2985/cryptography-46.0.1-cp38-abi3-manylinux_2_28_ppc64le.whl", hash = "sha256:f736ab8036796f5a119ff8211deda416f8c15ce03776db704a7a4e17381cb2ef", size = 4980739, upload-time = "2025-09-17T00:09:54.181Z" },
    { url = "https://files.pythonhosted.org/packages/3a/9c/50aa38907b201e74bc43c572f9603fa82b58e831bd13c245613a23cff736/cryptography-46.0.1-cp38-abi3-manylinux_2_28_x86_64.whl", hash = "sha256:e46710a240a41d594953012213ea8ca398cd2448fbc5d0f1be8160b5511104a0", size = 4592289, upload-time = "2025-09-17T00:09:56.731Z" },
    { url = "https://files.pythonhosted.org/packages/5a/33/229858f8a5bb22f82468bb285e9f4c44a31978d5f5830bb4ea1cf8a4e454/cryptography-46.0.1-cp38-abi3-manylinux_2_34_aarch64.whl", hash = "sha256:84ef1f145de5aee82ea2447224dc23f065ff4cc5791bb3b506615957a6ba8128", size = 4301815, upload-time = "2025-09-17T00:09:58.548Z" },
    { url = "https://files.pythonhosted.org/packages/52/cb/b76b2c87fbd6ed4a231884bea3ce073406ba8e2dae9defad910d33cbf408/cryptography-46.0.1-cp38-abi3-manylinux_2_34_ppc64le.whl", hash = "sha256:9394c7d5a7565ac5f7d9ba38b2617448eba384d7b107b262d63890079fad77ca", size = 4943251, upload-time = "2025-09-17T00:10:00.475Z" },
    { url = "https://files.pythonhosted.org/packages/94/0f/f66125ecf88e4cb5b8017ff43f3a87ede2d064cb54a1c5893f9da9d65093/cryptography-46.0.1-cp38-abi3-manylinux_2_34_x86_64.whl", hash = "sha256:ed957044e368ed295257ae3d212b95456bd9756df490e1ac4538857f67531fcc", size = 4591247, upload-time = "2025-09-17T00:10:02.874Z" },
    { url = "https://files.pythonhosted.org/packages/f6/22/9f3134ae436b63b463cfdf0ff506a0570da6873adb4bf8c19b8a5b4bac64/cryptography-46.0.1-cp38-abi3-musllinux_1_2_aarch64.whl", hash = "sha256:f7de12fa0eee6234de9a9ce0ffcfa6ce97361db7a50b09b65c63ac58e5f22fc7", size = 4428534, upload-time = "2025-09-17T00:10:04.994Z" },
    { url = "https://files.pythonhosted.org/packages/89/39/e6042bcb2638650b0005c752c38ea830cbfbcbb1830e4d64d530000aa8dc/cryptography-46.0.1-cp38-abi3-musllinux_1_2_x86_64.whl", hash = "sha256:7fab1187b6c6b2f11a326f33b036f7168f5b996aedd0c059f9738915e4e8f53a", size = 4699541, upload-time = "2025-09-17T00:10:06.925Z" },
    { url = "https://files.pythonhosted.org/packages/68/46/753d457492d15458c7b5a653fc9a84a1c9c7a83af6ebdc94c3fc373ca6e8/cryptography-46.0.1-cp38-abi3-win32.whl", hash = "sha256:45f790934ac1018adeba46a0f7289b2b8fe76ba774a88c7f1922213a56c98bc1", size = 3043779, upload-time = "2025-09-17T00:10:08.951Z" },
    { url = "https://files.pythonhosted.org/packages/2f/50/b6f3b540c2f6ee712feeb5fa780bb11fad76634e71334718568e7695cb55/cryptography-46.0.1-cp38-abi3-win_amd64.whl", hash = "sha256:7176a5ab56fac98d706921f6416a05e5aff7df0e4b91516f450f8627cda22af3", size = 3517226, upload-time = "2025-09-17T00:10:10.769Z" },
    { url = "https://files.pythonhosted.org/packages/ff/e8/77d17d00981cdd27cc493e81e1749a0b8bbfb843780dbd841e30d7f50743/cryptography-46.0.1-cp38-abi3-win_arm64.whl", hash = "sha256:efc9e51c3e595267ff84adf56e9b357db89ab2279d7e375ffcaf8f678606f3d9", size = 2923149, upload-time = "2025-09-17T00:10:13.236Z" },
]

[[package]]
name = "dnspython"
version = "2.8.0"
source = { registry = "https://pypi.org/simple" }
sdist = { url = "https://files.pythonhosted.org/packages/8c/8b/57666417c0f90f08bcafa776861060426765fdb422eb10212086fb811d26/dnspython-2.8.0.tar.gz", hash = "sha256:181d3c6996452cb1189c4046c61599b84a5a86e099562ffde77d26984ff26d0f", size = 368251, upload-time = "2025-09-07T18:58:00.022Z" }
wheels = [
    { url = "https://files.pythonhosted.org/packages/ba/5a/18ad964b0086c6e62e2e7500f7edc89e3faa45033c71c1893d34eed2b2de/dnspython-2.8.0-py3-none-any.whl", hash = "sha256:01d9bbc4a2d76bf0db7c1f729812ded6d912bd318d3b1cf81d30c0f845dbf3af", size = 331094, upload-time = "2025-09-07T18:57:58.071Z" },
]

[[package]]
name = "ecdsa"
version = "0.19.1"
source = { registry = "https://pypi.org/simple" }
dependencies = [
    { name = "six" },
]
sdist = { url = "https://files.pythonhosted.org/packages/c0/1f/924e3caae75f471eae4b26bd13b698f6af2c44279f67af317439c2f4c46a/ecdsa-0.19.1.tar.gz", hash = "sha256:478cba7b62555866fcb3bb3fe985e06decbdb68ef55713c4e5ab98c57d508e61", size = 201793, upload-time = "2025-03-13T11:52:43.25Z" }
wheels = [
    { url = "https://files.pythonhosted.org/packages/cb/a3/460c57f094a4a165c84a1341c373b0a4f5ec6ac244b998d5021aade89b77/ecdsa-0.19.1-py2.py3-none-any.whl", hash = "sha256:30638e27cf77b7e15c4c4cc1973720149e1033827cfd00661ca5c8cc0cdb24c3", size = 150607, upload-time = "2025-03-13T11:52:41.757Z" },
]

[[package]]
name = "email-validator"
version = "2.3.0"
source = { registry = "https://pypi.org/simple" }
dependencies = [
    { name = "dnspython" },
    { name = "idna" },
]
sdist = { url = "https://files.pythonhosted.org/packages/f5/22/900cb125c76b7aaa450ce02fd727f452243f2e91a61af068b40adba60ea9/email_validator-2.3.0.tar.gz", hash = "sha256:9fc05c37f2f6cf439ff414f8fc46d917929974a82244c20eb10231ba60c54426", size = 51238, upload-time = "2025-08-26T13:09:06.831Z" }
wheels = [
    { url = "https://files.pythonhosted.org/packages/de/15/545e2b6cf2e3be84bc1ed85613edd75b8aea69807a71c26f4ca6a9258e82/email_validator-2.3.0-py3-none-any.whl", hash = "sha256:80f13f623413e6b197ae73bb10bf4eb0908faf509ad8362c5edeb0be7fd450b4", size = 35604, upload-time = "2025-08-26T13:09:05.858Z" },
]

[[package]]
name = "fastapi"
version = "0.116.2"
source = { registry = "https://pypi.org/simple" }
dependencies = [
    { name = "pydantic" },
    { name = "starlette" },
    { name = "typing-extensions" },
]
sdist = { url = "https://files.pythonhosted.org/packages/01/64/1296f46d6b9e3b23fb22e5d01af3f104ef411425531376212f1eefa2794d/fastapi-0.116.2.tar.gz", hash = "sha256:231a6af2fe21cfa2c32730170ad8514985fc250bec16c9b242d3b94c835ef529", size = 298595, upload-time = "2025-09-16T18:29:23.058Z" }
wheels = [
    { url = "https://files.pythonhosted.org/packages/32/e4/c543271a8018874b7f682bf6156863c416e1334b8ed3e51a69495c5d4360/fastapi-0.116.2-py3-none-any.whl", hash = "sha256:c3a7a8fb830b05f7e087d920e0d786ca1fc9892eb4e9a84b227be4c1bc7569db", size = 95670, upload-time = "2025-09-16T18:29:21.329Z" },
]

[package.optional-dependencies]
standard = [
    { name = "email-validator" },
    { name = "fastapi-cli", extra = ["standard"] },
    { name = "httpx" },
    { name = "jinja2" },
    { name = "python-multipart" },
    { name = "uvicorn", extra = ["standard"] },
]

[[package]]
name = "fastapi-cli"
version = "0.0.11"
source = { registry = "https://pypi.org/simple" }
dependencies = [
    { name = "rich-toolkit" },
    { name = "typer" },
    { name = "uvicorn", extra = ["standard"] },
]
sdist = { url = "https://files.pythonhosted.org/packages/23/08/0af729f6231ebdc17a0356397f966838cbe2efa38529951e24017c7435d5/fastapi_cli-0.0.11.tar.gz", hash = "sha256:4f01d751c14d3d2760339cca0f45e81d816218cae8174d1dc757b5375868cde5", size = 17550, upload-time = "2025-09-09T12:50:38.917Z" }
wheels = [
    { url = "https://files.pythonhosted.org/packages/a3/8f/9e3ad391d1c4183de55c256b481899bbd7bbd06d389e4986741bb289fe94/fastapi_cli-0.0.11-py3-none-any.whl", hash = "sha256:bcdd1123c6077c7466452b9490ca47821f00eb784d58496674793003f9f8e33a", size = 11095, upload-time = "2025-09-09T12:50:37.658Z" },
]

[package.optional-dependencies]
standard = [
    { name = "fastapi-cloud-cli" },
    { name = "uvicorn", extra = ["standard"] },
]

[[package]]
name = "fastapi-cloud-cli"
version = "0.1.5"
source = { registry = "https://pypi.org/simple" }
dependencies = [
    { name = "httpx" },
    { name = "pydantic", extra = ["email"] },
    { name = "rich-toolkit" },
    { name = "rignore" },
    { name = "sentry-sdk" },
    { name = "typer" },
    { name = "uvicorn", extra = ["standard"] },
]
sdist = { url = "https://files.pythonhosted.org/packages/a9/2e/3b6e5016affc310e5109bc580f760586eabecea0c8a7ab067611cd849ac0/fastapi_cloud_cli-0.1.5.tar.gz", hash = "sha256:341ee585eb731a6d3c3656cb91ad38e5f39809bf1a16d41de1333e38635a7937", size = 22710, upload-time = "2025-07-28T13:30:48.216Z" }
wheels = [
    { url = "https://files.pythonhosted.org/packages/e5/a6/5aa862489a2918a096166fd98d9fe86b7fd53c607678b3fa9d8c432d88d5/fastapi_cloud_cli-0.1.5-py3-none-any.whl", hash = "sha256:d80525fb9c0e8af122370891f9fa83cf5d496e4ad47a8dd26c0496a6c85a012a", size = 18992, upload-time = "2025-07-28T13:30:47.427Z" },
]

[[package]]
name = "greenlet"
version = "3.2.4"
source = { registry = "https://pypi.org/simple" }
sdist = { url = "https://files.pythonhosted.org/packages/03/b8/704d753a5a45507a7aab61f18db9509302ed3d0a27ac7e0359ec2905b1a6/greenlet-3.2.4.tar.gz", hash = "sha256:0dca0d95ff849f9a364385f36ab49f50065d76964944638be9691e1832e9f86d", size = 188260, upload-time = "2025-08-07T13:24:33.51Z" }
wheels = [
    { url = "https://files.pythonhosted.org/packages/44/69/9b804adb5fd0671f367781560eb5eb586c4d495277c93bde4307b9e28068/greenlet-3.2.4-cp312-cp312-macosx_11_0_universal2.whl", hash = "sha256:3b67ca49f54cede0186854a008109d6ee71f66bd57bb36abd6d0a0267b540cdd", size = 274079, upload-time = "2025-08-07T13:15:45.033Z" },
    { url = "https://files.pythonhosted.org/packages/46/e9/d2a80c99f19a153eff70bc451ab78615583b8dac0754cfb942223d2c1a0d/greenlet-3.2.4-cp312-cp312-manylinux2014_aarch64.manylinux_2_17_aarch64.whl", hash = "sha256:ddf9164e7a5b08e9d22511526865780a576f19ddd00d62f8a665949327fde8bb", size = 640997, upload-time = "2025-08-07T13:42:56.234Z" },
    { url = "https://files.pythonhosted.org/packages/3b/16/035dcfcc48715ccd345f3a93183267167cdd162ad123cd93067d86f27ce4/greenlet-3.2.4-cp312-cp312-manylinux2014_ppc64le.manylinux_2_17_ppc64le.whl", hash = "sha256:f28588772bb5fb869a8eb331374ec06f24a83a9c25bfa1f38b6993afe9c1e968", size = 655185, upload-time = "2025-08-07T13:45:27.624Z" },
    { url = "https://files.pythonhosted.org/packages/31/da/0386695eef69ffae1ad726881571dfe28b41970173947e7c558d9998de0f/greenlet-3.2.4-cp312-cp312-manylinux2014_s390x.manylinux_2_17_s390x.whl", hash = "sha256:5c9320971821a7cb77cfab8d956fa8e39cd07ca44b6070db358ceb7f8797c8c9", size = 649926, upload-time = "2025-08-07T13:53:15.251Z" },
    { url = "https://files.pythonhosted.org/packages/68/88/69bf19fd4dc19981928ceacbc5fd4bb6bc2215d53199e367832e98d1d8fe/greenlet-3.2.4-cp312-cp312-manylinux2014_x86_64.manylinux_2_17_x86_64.whl", hash = "sha256:c60a6d84229b271d44b70fb6e5fa23781abb5d742af7b808ae3f6efd7c9c60f6", size = 651839, upload-time = "2025-08-07T13:18:30.281Z" },
    { url = "https://files.pythonhosted.org/packages/19/0d/6660d55f7373b2ff8152401a83e02084956da23ae58cddbfb0b330978fe9/greenlet-3.2.4-cp312-cp312-manylinux_2_24_x86_64.manylinux_2_28_x86_64.whl", hash = "sha256:3b3812d8d0c9579967815af437d96623f45c0f2ae5f04e366de62a12d83a8fb0", size = 607586, upload-time = "2025-08-07T13:18:28.544Z" },
    { url = "https://files.pythonhosted.org/packages/8e/1a/c953fdedd22d81ee4629afbb38d2f9d71e37d23caace44775a3a969147d4/greenlet-3.2.4-cp312-cp312-musllinux_1_1_aarch64.whl", hash = "sha256:abbf57b5a870d30c4675928c37278493044d7c14378350b3aa5d484fa65575f0", size = 1123281, upload-time = "2025-08-07T13:42:39.858Z" },
    { url = "https://files.pythonhosted.org/packages/3f/c7/12381b18e21aef2c6bd3a636da1088b888b97b7a0362fac2e4de92405f97/greenlet-3.2.4-cp312-cp312-musllinux_1_1_x86_64.whl", hash = "sha256:20fb936b4652b6e307b8f347665e2c615540d4b42b3b4c8a321d8286da7e520f", size = 1151142, upload-time = "2025-08-07T13:18:22.981Z" },
    { url = "https://files.pythonhosted.org/packages/e9/08/b0814846b79399e585f974bbeebf5580fbe59e258ea7be64d9dfb253c84f/greenlet-3.2.4-cp312-cp312-win_amd64.whl", hash = "sha256:a7d4e128405eea3814a12cc2605e0e6aedb4035bf32697f72deca74de4105e02", size = 299899, upload-time = "2025-08-07T13:38:53.448Z" },
    { url = "https://files.pythonhosted.org/packages/49/e8/58c7f85958bda41dafea50497cbd59738c5c43dbbea5ee83d651234398f4/greenlet-3.2.4-cp313-cp313-macosx_11_0_universal2.whl", hash = "sha256:1a921e542453fe531144e91e1feedf12e07351b1cf6c9e8a3325ea600a715a31", size = 272814, upload-time = "2025-08-07T13:15:50.011Z" },
    { url = "https://files.pythonhosted.org/packages/62/dd/b9f59862e9e257a16e4e610480cfffd29e3fae018a68c2332090b53aac3d/greenlet-3.2.4-cp313-cp313-manylinux2014_aarch64.manylinux_2_17_aarch64.whl", hash = "sha256:cd3c8e693bff0fff6ba55f140bf390fa92c994083f838fece0f63be121334945", size = 641073, upload-time = "2025-08-07T13:42:57.23Z" },
    { url = "https://files.pythonhosted.org/packages/f7/0b/bc13f787394920b23073ca3b6c4a7a21396301ed75a655bcb47196b50e6e/greenlet-3.2.4-cp313-cp313-manylinux2014_ppc64le.manylinux_2_17_ppc64le.whl", hash = "sha256:710638eb93b1fa52823aa91bf75326f9ecdfd5e0466f00789246a5280f4ba0fc", size = 655191, upload-time = "2025-08-07T13:45:29.752Z" },
    { url = "https://files.pythonhosted.org/packages/f2/d6/6adde57d1345a8d0f14d31e4ab9c23cfe8e2cd39c3baf7674b4b0338d266/greenlet-3.2.4-cp313-cp313-manylinux2014_s390x.manylinux_2_17_s390x.whl", hash = "sha256:c5111ccdc9c88f423426df3fd1811bfc40ed66264d35aa373420a34377efc98a", size = 649516, upload-time = "2025-08-07T13:53:16.314Z" },
    { url = "https://files.pythonhosted.org/packages/7f/3b/3a3328a788d4a473889a2d403199932be55b1b0060f4ddd96ee7cdfcad10/greenlet-3.2.4-cp313-cp313-manylinux2014_x86_64.manylinux_2_17_x86_64.whl", hash = "sha256:d76383238584e9711e20ebe14db6c88ddcedc1829a9ad31a584389463b5aa504", size = 652169, upload-time = "2025-08-07T13:18:32.861Z" },
    { url = "https://files.pythonhosted.org/packages/ee/43/3cecdc0349359e1a527cbf2e3e28e5f8f06d3343aaf82ca13437a9aa290f/greenlet-3.2.4-cp313-cp313-manylinux_2_24_x86_64.manylinux_2_28_x86_64.whl", hash = "sha256:23768528f2911bcd7e475210822ffb5254ed10d71f4028387e5a99b4c6699671", size = 610497, upload-time = "2025-08-07T13:18:31.636Z" },
    { url = "https://files.pythonhosted.org/packages/b8/19/06b6cf5d604e2c382a6f31cafafd6f33d5dea706f4db7bdab184bad2b21d/greenlet-3.2.4-cp313-cp313-musllinux_1_1_aarch64.whl", hash = "sha256:00fadb3fedccc447f517ee0d3fd8fe49eae949e1cd0f6a611818f4f6fb7dc83b", size = 1121662, upload-time = "2025-08-07T13:42:41.117Z" },
    { url = "https://files.pythonhosted.org/packages/a2/15/0d5e4e1a66fab130d98168fe984c509249c833c1a3c16806b90f253ce7b9/greenlet-3.2.4-cp313-cp313-musllinux_1_1_x86_64.whl", hash = "sha256:d25c5091190f2dc0eaa3f950252122edbbadbb682aa7b1ef2f8af0f8c0afefae", size = 1149210, upload-time = "2025-08-07T13:18:24.072Z" },
    { url = "https://files.pythonhosted.org/packages/0b/55/2321e43595e6801e105fcfdee02b34c0f996eb71e6ddffca6b10b7e1d771/greenlet-3.2.4-cp313-cp313-win_amd64.whl", hash = "sha256:554b03b6e73aaabec3745364d6239e9e012d64c68ccd0b8430c64ccc14939a8b", size = 299685, upload-time = "2025-08-07T13:24:38.824Z" },
    { url = "https://files.pythonhosted.org/packages/22/5c/85273fd7cc388285632b0498dbbab97596e04b154933dfe0f3e68156c68c/greenlet-3.2.4-cp314-cp314-macosx_11_0_universal2.whl", hash = "sha256:49a30d5fda2507ae77be16479bdb62a660fa51b1eb4928b524975b3bde77b3c0", size = 273586, upload-time = "2025-08-07T13:16:08.004Z" },
    { url = "https://files.pythonhosted.org/packages/d1/75/10aeeaa3da9332c2e761e4c50d4c3556c21113ee3f0afa2cf5769946f7a3/greenlet-3.2.4-cp314-cp314-manylinux2014_aarch64.manylinux_2_17_aarch64.whl", hash = "sha256:299fd615cd8fc86267b47597123e3f43ad79c9d8a22bebdce535e53550763e2f", size = 686346, upload-time = "2025-08-07T13:42:59.944Z" },
    { url = "https://files.pythonhosted.org/packages/c0/aa/687d6b12ffb505a4447567d1f3abea23bd20e73a5bed63871178e0831b7a/greenlet-3.2.4-cp314-cp314-manylinux2014_ppc64le.manylinux_2_17_ppc64le.whl", hash = "sha256:c17b6b34111ea72fc5a4e4beec9711d2226285f0386ea83477cbb97c30a3f3a5", size = 699218, upload-time = "2025-08-07T13:45:30.969Z" },
    { url = "https://files.pythonhosted.org/packages/dc/8b/29aae55436521f1d6f8ff4e12fb676f3400de7fcf27fccd1d4d17fd8fecd/greenlet-3.2.4-cp314-cp314-manylinux2014_s390x.manylinux_2_17_s390x.whl", hash = "sha256:b4a1870c51720687af7fa3e7cda6d08d801dae660f75a76f3845b642b4da6ee1", size = 694659, upload-time = "2025-08-07T13:53:17.759Z" },
    { url = "https://files.pythonhosted.org/packages/92/2e/ea25914b1ebfde93b6fc4ff46d6864564fba59024e928bdc7de475affc25/greenlet-3.2.4-cp314-cp314-manylinux2014_x86_64.manylinux_2_17_x86_64.whl", hash = "sha256:061dc4cf2c34852b052a8620d40f36324554bc192be474b9e9770e8c042fd735", size = 695355, upload-time = "2025-08-07T13:18:34.517Z" },
    { url = "https://files.pythonhosted.org/packages/72/60/fc56c62046ec17f6b0d3060564562c64c862948c9d4bc8aa807cf5bd74f4/greenlet-3.2.4-cp314-cp314-manylinux_2_24_x86_64.manylinux_2_28_x86_64.whl", hash = "sha256:44358b9bf66c8576a9f57a590d5f5d6e72fa4228b763d0e43fee6d3b06d3a337", size = 657512, upload-time = "2025-08-07T13:18:33.969Z" },
    { url = "https://files.pythonhosted.org/packages/e3/a5/6ddab2b4c112be95601c13428db1d8b6608a8b6039816f2ba09c346c08fc/greenlet-3.2.4-cp314-cp314-win_amd64.whl", hash = "sha256:e37ab26028f12dbb0ff65f29a8d3d44a765c61e729647bf2ddfbbed621726f01", size = 303425, upload-time = "2025-08-07T13:32:27.59Z" },
]

[[package]]
name = "h11"
version = "0.16.0"
source = { registry = "https://pypi.org/simple" }
sdist = { url = "https://files.pythonhosted.org/packages/01/ee/02a2c011bdab74c6fb3c75474d40b3052059d95df7e73351460c8588d963/h11-0.16.0.tar.gz", hash = "sha256:4e35b956cf45792e4caa5885e69fba00bdbc6ffafbfa020300e549b208ee5ff1", size = 101250, upload-time = "2025-04-24T03:35:25.427Z" }
wheels = [
    { url = "https://files.pythonhosted.org/packages/04/4b/29cac41a4d98d144bf5f6d33995617b185d14b22401f75ca86f384e87ff1/h11-0.16.0-py3-none-any.whl", hash = "sha256:63cf8bbe7522de3bf65932fda1d9c2772064ffb3dae62d55932da54b31cb6c86", size = 37515, upload-time = "2025-04-24T03:35:24.344Z" },
]

[[package]]
name = "httpcore"
version = "1.0.9"
source = { registry = "https://pypi.org/simple" }
dependencies = [
    { name = "certifi" },
    { name = "h11" },
]
sdist = { url = "https://files.pythonhosted.org/packages/06/94/82699a10bca87a5556c9c59b5963f2d039dbd239f25bc2a63907a05a14cb/httpcore-1.0.9.tar.gz", hash = "sha256:6e34463af53fd2ab5d807f399a9b45ea31c3dfa2276f15a2c3f00afff6e176e8", size = 85484, upload-time = "2025-04-24T22:06:22.219Z" }
wheels = [
    { url = "https://files.pythonhosted.org/packages/7e/f5/f66802a942d491edb555dd61e3a9961140fd64c90bce1eafd741609d334d/httpcore-1.0.9-py3-none-any.whl", hash = "sha256:2d400746a40668fc9dec9810239072b40b4484b640a8c38fd654a024c7a1bf55", size = 78784, upload-time = "2025-04-24T22:06:20.566Z" },
]

[[package]]
name = "httptools"
version = "0.6.4"
source = { registry = "https://pypi.org/simple" }
sdist = { url = "https://files.pythonhosted.org/packages/a7/9a/ce5e1f7e131522e6d3426e8e7a490b3a01f39a6696602e1c4f33f9e94277/httptools-0.6.4.tar.gz", hash = "sha256:4e93eee4add6493b59a5c514da98c939b244fce4a0d8879cd3f466562f4b7d5c", size = 240639, upload-time = "2024-10-16T19:45:08.902Z" }
wheels = [
    { url = "https://files.pythonhosted.org/packages/bb/0e/d0b71465c66b9185f90a091ab36389a7352985fe857e352801c39d6127c8/httptools-0.6.4-cp312-cp312-macosx_10_13_universal2.whl", hash = "sha256:df017d6c780287d5c80601dafa31f17bddb170232d85c066604d8558683711a2", size = 200683, upload-time = "2024-10-16T19:44:30.175Z" },
    { url = "https://files.pythonhosted.org/packages/e2/b8/412a9bb28d0a8988de3296e01efa0bd62068b33856cdda47fe1b5e890954/httptools-0.6.4-cp312-cp312-macosx_11_0_arm64.whl", hash = "sha256:85071a1e8c2d051b507161f6c3e26155b5c790e4e28d7f236422dbacc2a9cc44", size = 104337, upload-time = "2024-10-16T19:44:31.786Z" },
    { url = "https://files.pythonhosted.org/packages/9b/01/6fb20be3196ffdc8eeec4e653bc2a275eca7f36634c86302242c4fbb2760/httptools-0.6.4-cp312-cp312-manylinux_2_17_aarch64.manylinux2014_aarch64.whl", hash = "sha256:69422b7f458c5af875922cdb5bd586cc1f1033295aa9ff63ee196a87519ac8e1", size = 508796, upload-time = "2024-10-16T19:44:32.825Z" },
    { url = "https://files.pythonhosted.org/packages/f7/d8/b644c44acc1368938317d76ac991c9bba1166311880bcc0ac297cb9d6bd7/httptools-0.6.4-cp312-cp312-manylinux_2_5_x86_64.manylinux1_x86_64.manylinux_2_17_x86_64.manylinux2014_x86_64.whl", hash = "sha256:16e603a3bff50db08cd578d54f07032ca1631450ceb972c2f834c2b860c28ea2", size = 510837, upload-time = "2024-10-16T19:44:33.974Z" },
    { url = "https://files.pythonhosted.org/packages/52/d8/254d16a31d543073a0e57f1c329ca7378d8924e7e292eda72d0064987486/httptools-0.6.4-cp312-cp312-musllinux_1_2_aarch64.whl", hash = "sha256:ec4f178901fa1834d4a060320d2f3abc5c9e39766953d038f1458cb885f47e81", size = 485289, upload-time = "2024-10-16T19:44:35.111Z" },
    { url = "https://files.pythonhosted.org/packages/5f/3c/4aee161b4b7a971660b8be71a92c24d6c64372c1ab3ae7f366b3680df20f/httptools-0.6.4-cp312-cp312-musllinux_1_2_x86_64.whl", hash = "sha256:f9eb89ecf8b290f2e293325c646a211ff1c2493222798bb80a530c5e7502494f", size = 489779, upload-time = "2024-10-16T19:44:36.253Z" },
    { url = "https://files.pythonhosted.org/packages/12/b7/5cae71a8868e555f3f67a50ee7f673ce36eac970f029c0c5e9d584352961/httptools-0.6.4-cp312-cp312-win_amd64.whl", hash = "sha256:db78cb9ca56b59b016e64b6031eda5653be0589dba2b1b43453f6e8b405a0970", size = 88634, upload-time = "2024-10-16T19:44:37.357Z" },
    { url = "https://files.pythonhosted.org/packages/94/a3/9fe9ad23fd35f7de6b91eeb60848986058bd8b5a5c1e256f5860a160cc3e/httptools-0.6.4-cp313-cp313-macosx_10_13_universal2.whl", hash = "sha256:ade273d7e767d5fae13fa637f4d53b6e961fb7fd93c7797562663f0171c26660", size = 197214, upload-time = "2024-10-16T19:44:38.738Z" },
    { url = "https://files.pythonhosted.org/packages/ea/d9/82d5e68bab783b632023f2fa31db20bebb4e89dfc4d2293945fd68484ee4/httptools-0.6.4-cp313-cp313-macosx_11_0_arm64.whl", hash = "sha256:856f4bc0478ae143bad54a4242fccb1f3f86a6e1be5548fecfd4102061b3a083", size = 102431, upload-time = "2024-10-16T19:44:39.818Z" },
    { url = "https://files.pythonhosted.org/packages/96/c1/cb499655cbdbfb57b577734fde02f6fa0bbc3fe9fb4d87b742b512908dff/httptools-0.6.4-cp313-cp313-manylinux_2_17_aarch64.manylinux2014_aarch64.whl", hash = "sha256:322d20ea9cdd1fa98bd6a74b77e2ec5b818abdc3d36695ab402a0de8ef2865a3", size = 473121, upload-time = "2024-10-16T19:44:41.189Z" },
    { url = "https://files.pythonhosted.org/packages/af/71/ee32fd358f8a3bb199b03261f10921716990808a675d8160b5383487a317/httptools-0.6.4-cp313-cp313-manylinux_2_5_x86_64.manylinux1_x86_64.manylinux_2_17_x86_64.manylinux2014_x86_64.whl", hash = "sha256:4d87b29bd4486c0093fc64dea80231f7c7f7eb4dc70ae394d70a495ab8436071", size = 473805, upload-time = "2024-10-16T19:44:42.384Z" },
    { url = "https://files.pythonhosted.org/packages/8a/0a/0d4df132bfca1507114198b766f1737d57580c9ad1cf93c1ff673e3387be/httptools-0.6.4-cp313-cp313-musllinux_1_2_aarch64.whl", hash = "sha256:342dd6946aa6bda4b8f18c734576106b8a31f2fe31492881a9a160ec84ff4bd5", size = 448858, upload-time = "2024-10-16T19:44:43.959Z" },
    { url = "https://files.pythonhosted.org/packages/1e/6a/787004fdef2cabea27bad1073bf6a33f2437b4dbd3b6fb4a9d71172b1c7c/httptools-0.6.4-cp313-cp313-musllinux_1_2_x86_64.whl", hash = "sha256:4b36913ba52008249223042dca46e69967985fb4051951f94357ea681e1f5dc0", size = 452042, upload-time = "2024-10-16T19:44:45.071Z" },
    { url = "https://files.pythonhosted.org/packages/4d/dc/7decab5c404d1d2cdc1bb330b1bf70e83d6af0396fd4fc76fc60c0d522bf/httptools-0.6.4-cp313-cp313-win_amd64.whl", hash = "sha256:28908df1b9bb8187393d5b5db91435ccc9c8e891657f9cbb42a2541b44c82fc8", size = 87682, upload-time = "2024-10-16T19:44:46.46Z" },
]

[[package]]
name = "httpx"
version = "0.28.1"
source = { registry = "https://pypi.org/simple" }
dependencies = [
    { name = "anyio" },
    { name = "certifi" },
    { name = "httpcore" },
    { name = "idna" },
]
sdist = { url = "https://files.pythonhosted.org/packages/b1/df/48c586a5fe32a0f01324ee087459e112ebb7224f646c0b5023f5e79e9956/httpx-0.28.1.tar.gz", hash = "sha256:75e98c5f16b0f35b567856f597f06ff2270a374470a5c2392242528e3e3e42fc", size = 141406, upload-time = "2024-12-06T15:37:23.222Z" }
wheels = [
    { url = "https://files.pythonhosted.org/packages/2a/39/e50c7c3a983047577ee07d2a9e53faf5a69493943ec3f6a384bdc792deb2/httpx-0.28.1-py3-none-any.whl", hash = "sha256:d909fcccc110f8c7faf814ca82a9a4d816bc5a6dbfea25d6591d6985b8ba59ad", size = 73517, upload-time = "2024-12-06T15:37:21.509Z" },
]

[[package]]
name = "idna"
version = "3.10"
source = { registry = "https://pypi.org/simple" }
sdist = { url = "https://files.pythonhosted.org/packages/f1/70/7703c29685631f5a7590aa73f1f1d3fa9a380e654b86af429e0934a32f7d/idna-3.10.tar.gz", hash = "sha256:12f65c9b470abda6dc35cf8e63cc574b1c52b11df2c86030af0ac09b01b13ea9", size = 190490, upload-time = "2024-09-15T18:07:39.745Z" }
wheels = [
    { url = "https://files.pythonhosted.org/packages/76/c6/c88e154df9c4e1a2a66ccf0005a88dfb2650c1dffb6f5ce603dfbd452ce3/idna-3.10-py3-none-any.whl", hash = "sha256:946d195a0d259cbba61165e88e65941f16e9b36ea6ddb97f00452bae8b1287d3", size = 70442, upload-time = "2024-09-15T18:07:37.964Z" },
]

[[package]]
name = "iniconfig"
version = "2.1.0"
source = { registry = "https://pypi.org/simple" }
sdist = { url = "https://files.pythonhosted.org/packages/f2/97/ebf4da567aa6827c909642694d71c9fcf53e5b504f2d96afea02718862f3/iniconfig-2.1.0.tar.gz", hash = "sha256:3abbd2e30b36733fee78f9c7f7308f2d0050e88f0087fd25c2645f63c773e1c7", size = 4793, upload-time = "2025-03-19T20:09:59.721Z" }
wheels = [
    { url = "https://files.pythonhosted.org/packages/2c/e1/e6716421ea10d38022b952c159d5161ca1193197fb744506875fbb87ea7b/iniconfig-2.1.0-py3-none-any.whl", hash = "sha256:9deba5723312380e77435581c6bf4935c94cbfab9b1ed33ef8d238ea168eb760", size = 6050, upload-time = "2025-03-19T20:10:01.071Z" },
]

[[package]]
name = "jinja2"
version = "3.1.6"
source = { registry = "https://pypi.org/simple" }
dependencies = [
    { name = "markupsafe" },
]
sdist = { url = "https://files.pythonhosted.org/packages/df/bf/f7da0350254c0ed7c72f3e33cef02e048281fec7ecec5f032d4aac52226b/jinja2-3.1.6.tar.gz", hash = "sha256:0137fb05990d35f1275a587e9aee6d56da821fc83491a0fb838183be43f66d6d", size = 245115, upload-time = "2025-03-05T20:05:02.478Z" }
wheels = [
    { url = "https://files.pythonhosted.org/packages/62/a1/3d680cbfd5f4b8f15abc1d571870c5fc3e594bb582bc3b64ea099db13e56/jinja2-3.1.6-py3-none-any.whl", hash = "sha256:85ece4451f492d0c13c5dd7c13a64681a86afae63a5f347908daf103ce6d2f67", size = 134899, upload-time = "2025-03-05T20:05:00.369Z" },
]

[[package]]
name = "mako"
version = "1.3.10"
source = { registry = "https://pypi.org/simple" }
dependencies = [
    { name = "markupsafe" },
]
sdist = { url = "https://files.pythonhosted.org/packages/9e/38/bd5b78a920a64d708fe6bc8e0a2c075e1389d53bef8413725c63ba041535/mako-1.3.10.tar.gz", hash = "sha256:99579a6f39583fa7e5630a28c3c1f440e4e97a414b80372649c0ce338da2ea28", size = 392474, upload-time = "2025-04-10T12:44:31.16Z" }
wheels = [
    { url = "https://files.pythonhosted.org/packages/87/fb/99f81ac72ae23375f22b7afdb7642aba97c00a713c217124420147681a2f/mako-1.3.10-py3-none-any.whl", hash = "sha256:baef24a52fc4fc514a0887ac600f9f1cff3d82c61d4d700a1fa84d597b88db59", size = 78509, upload-time = "2025-04-10T12:50:53.297Z" },
]

[[package]]
name = "markdown-it-py"
version = "4.0.0"
source = { registry = "https://pypi.org/simple" }
dependencies = [
    { name = "mdurl" },
]
sdist = { url = "https://files.pythonhosted.org/packages/5b/f5/4ec618ed16cc4f8fb3b701563655a69816155e79e24a17b651541804721d/markdown_it_py-4.0.0.tar.gz", hash = "sha256:cb0a2b4aa34f932c007117b194e945bd74e0ec24133ceb5bac59009cda1cb9f3", size = 73070, upload-time = "2025-08-11T12:57:52.854Z" }
wheels = [
    { url = "https://files.pythonhosted.org/packages/94/54/e7d793b573f298e1c9013b8c4dade17d481164aa517d1d7148619c2cedbf/markdown_it_py-4.0.0-py3-none-any.whl", hash = "sha256:87327c59b172c5011896038353a81343b6754500a08cd7a4973bb48c6d578147", size = 87321, upload-time = "2025-08-11T12:57:51.923Z" },
]

[[package]]
name = "markupsafe"
version = "3.0.2"
source = { registry = "https://pypi.org/simple" }
sdist = { url = "https://files.pythonhosted.org/packages/b2/97/5d42485e71dfc078108a86d6de8fa46db44a1a9295e89c5d6d4a06e23a62/markupsafe-3.0.2.tar.gz", hash = "sha256:ee55d3edf80167e48ea11a923c7386f4669df67d7994554387f84e7d8b0a2bf0", size = 20537, upload-time = "2024-10-18T15:21:54.129Z" }
wheels = [
    { url = "https://files.pythonhosted.org/packages/22/09/d1f21434c97fc42f09d290cbb6350d44eb12f09cc62c9476effdb33a18aa/MarkupSafe-3.0.2-cp312-cp312-macosx_10_13_universal2.whl", hash = "sha256:9778bd8ab0a994ebf6f84c2b949e65736d5575320a17ae8984a77fab08db94cf", size = 14274, upload-time = "2024-10-18T15:21:13.777Z" },
    { url = "https://files.pythonhosted.org/packages/6b/b0/18f76bba336fa5aecf79d45dcd6c806c280ec44538b3c13671d49099fdd0/MarkupSafe-3.0.2-cp312-cp312-macosx_11_0_arm64.whl", hash = "sha256:846ade7b71e3536c4e56b386c2a47adf5741d2d8b94ec9dc3e92e5e1ee1e2225", size = 12348, upload-time = "2024-10-18T15:21:14.822Z" },
    { url = "https://files.pythonhosted.org/packages/e0/25/dd5c0f6ac1311e9b40f4af06c78efde0f3b5cbf02502f8ef9501294c425b/MarkupSafe-3.0.2-cp312-cp312-manylinux_2_17_aarch64.manylinux2014_aarch64.whl", hash = "sha256:1c99d261bd2d5f6b59325c92c73df481e05e57f19837bdca8413b9eac4bd8028", size = 24149, upload-time = "2024-10-18T15:21:15.642Z" },
    { url = "https://files.pythonhosted.org/packages/f3/f0/89e7aadfb3749d0f52234a0c8c7867877876e0a20b60e2188e9850794c17/MarkupSafe-3.0.2-cp312-cp312-manylinux_2_17_x86_64.manylinux2014_x86_64.whl", hash = "sha256:e17c96c14e19278594aa4841ec148115f9c7615a47382ecb6b82bd8fea3ab0c8", size = 23118, upload-time = "2024-10-18T15:21:17.133Z" },
    { url = "https://files.pythonhosted.org/packages/d5/da/f2eeb64c723f5e3777bc081da884b414671982008c47dcc1873d81f625b6/MarkupSafe-3.0.2-cp312-cp312-manylinux_2_5_i686.manylinux1_i686.manylinux_2_17_i686.manylinux2014_i686.whl", hash = "sha256:88416bd1e65dcea10bc7569faacb2c20ce071dd1f87539ca2ab364bf6231393c", size = 22993, upload-time = "2024-10-18T15:21:18.064Z" },
    { url = "https://files.pythonhosted.org/packages/da/0e/1f32af846df486dce7c227fe0f2398dc7e2e51d4a370508281f3c1c5cddc/MarkupSafe-3.0.2-cp312-cp312-musllinux_1_2_aarch64.whl", hash = "sha256:2181e67807fc2fa785d0592dc2d6206c019b9502410671cc905d132a92866557", size = 24178, upload-time = "2024-10-18T15:21:18.859Z" },
    { url = "https://files.pythonhosted.org/packages/c4/f6/bb3ca0532de8086cbff5f06d137064c8410d10779c4c127e0e47d17c0b71/MarkupSafe-3.0.2-cp312-cp312-musllinux_1_2_i686.whl", hash = "sha256:52305740fe773d09cffb16f8ed0427942901f00adedac82ec8b67752f58a1b22", size = 23319, upload-time = "2024-10-18T15:21:19.671Z" },
    { url = "https://files.pythonhosted.org/packages/a2/82/8be4c96ffee03c5b4a034e60a31294daf481e12c7c43ab8e34a1453ee48b/MarkupSafe-3.0.2-cp312-cp312-musllinux_1_2_x86_64.whl", hash = "sha256:ad10d3ded218f1039f11a75f8091880239651b52e9bb592ca27de44eed242a48", size = 23352, upload-time = "2024-10-18T15:21:20.971Z" },
    { url = "https://files.pythonhosted.org/packages/51/ae/97827349d3fcffee7e184bdf7f41cd6b88d9919c80f0263ba7acd1bbcb18/MarkupSafe-3.0.2-cp312-cp312-win32.whl", hash = "sha256:0f4ca02bea9a23221c0182836703cbf8930c5e9454bacce27e767509fa286a30", size = 15097, upload-time = "2024-10-18T15:21:22.646Z" },
    { url = "https://files.pythonhosted.org/packages/c1/80/a61f99dc3a936413c3ee4e1eecac96c0da5ed07ad56fd975f1a9da5bc630/MarkupSafe-3.0.2-cp312-cp312-win_amd64.whl", hash = "sha256:8e06879fc22a25ca47312fbe7c8264eb0b662f6db27cb2d3bbbc74b1df4b9b87", size = 15601, upload-time = "2024-10-18T15:21:23.499Z" },
    { url = "https://files.pythonhosted.org/packages/83/0e/67eb10a7ecc77a0c2bbe2b0235765b98d164d81600746914bebada795e97/MarkupSafe-3.0.2-cp313-cp313-macosx_10_13_universal2.whl", hash = "sha256:ba9527cdd4c926ed0760bc301f6728ef34d841f405abf9d4f959c478421e4efd", size = 14274, upload-time = "2024-10-18T15:21:24.577Z" },
    { url = "https://files.pythonhosted.org/packages/2b/6d/9409f3684d3335375d04e5f05744dfe7e9f120062c9857df4ab490a1031a/MarkupSafe-3.0.2-cp313-cp313-macosx_11_0_arm64.whl", hash = "sha256:f8b3d067f2e40fe93e1ccdd6b2e1d16c43140e76f02fb1319a05cf2b79d99430", size = 12352, upload-time = "2024-10-18T15:21:25.382Z" },
    { url = "https://files.pythonhosted.org/packages/d2/f5/6eadfcd3885ea85fe2a7c128315cc1bb7241e1987443d78c8fe712d03091/MarkupSafe-3.0.2-cp313-cp313-manylinux_2_17_aarch64.manylinux2014_aarch64.whl", hash = "sha256:569511d3b58c8791ab4c2e1285575265991e6d8f8700c7be0e88f86cb0672094", size = 24122, upload-time = "2024-10-18T15:21:26.199Z" },
    { url = "https://files.pythonhosted.org/packages/0c/91/96cf928db8236f1bfab6ce15ad070dfdd02ed88261c2afafd4b43575e9e9/MarkupSafe-3.0.2-cp313-cp313-manylinux_2_17_x86_64.manylinux2014_x86_64.whl", hash = "sha256:15ab75ef81add55874e7ab7055e9c397312385bd9ced94920f2802310c930396", size = 23085, upload-time = "2024-10-18T15:21:27.029Z" },
    { url = "https://files.pythonhosted.org/packages/c2/cf/c9d56af24d56ea04daae7ac0940232d31d5a8354f2b457c6d856b2057d69/MarkupSafe-3.0.2-cp313-cp313-manylinux_2_5_i686.manylinux1_i686.manylinux_2_17_i686.manylinux2014_i686.whl", hash = "sha256:f3818cb119498c0678015754eba762e0d61e5b52d34c8b13d770f0719f7b1d79", size = 22978, upload-time = "2024-10-18T15:21:27.846Z" },
    { url = "https://files.pythonhosted.org/packages/2a/9f/8619835cd6a711d6272d62abb78c033bda638fdc54c4e7f4272cf1c0962b/MarkupSafe-3.0.2-cp313-cp313-musllinux_1_2_aarch64.whl", hash = "sha256:cdb82a876c47801bb54a690c5ae105a46b392ac6099881cdfb9f6e95e4014c6a", size = 24208, upload-time = "2024-10-18T15:21:28.744Z" },
    { url = "https://files.pythonhosted.org/packages/f9/bf/176950a1792b2cd2102b8ffeb5133e1ed984547b75db47c25a67d3359f77/MarkupSafe-3.0.2-cp313-cp313-musllinux_1_2_i686.whl", hash = "sha256:cabc348d87e913db6ab4aa100f01b08f481097838bdddf7c7a84b7575b7309ca", size = 23357, upload-time = "2024-10-18T15:21:29.545Z" },
    { url = "https://files.pythonhosted.org/packages/ce/4f/9a02c1d335caabe5c4efb90e1b6e8ee944aa245c1aaaab8e8a618987d816/MarkupSafe-3.0.2-cp313-cp313-musllinux_1_2_x86_64.whl", hash = "sha256:444dcda765c8a838eaae23112db52f1efaf750daddb2d9ca300bcae1039adc5c", size = 23344, upload-time = "2024-10-18T15:21:30.366Z" },
    { url = "https://files.pythonhosted.org/packages/ee/55/c271b57db36f748f0e04a759ace9f8f759ccf22b4960c270c78a394f58be/MarkupSafe-3.0.2-cp313-cp313-win32.whl", hash = "sha256:bcf3e58998965654fdaff38e58584d8937aa3096ab5354d493c77d1fdd66d7a1", size = 15101, upload-time = "2024-10-18T15:21:31.207Z" },
    { url = "https://files.pythonhosted.org/packages/29/88/07df22d2dd4df40aba9f3e402e6dc1b8ee86297dddbad4872bd5e7b0094f/MarkupSafe-3.0.2-cp313-cp313-win_amd64.whl", hash = "sha256:e6a2a455bd412959b57a172ce6328d2dd1f01cb2135efda2e4576e8a23fa3b0f", size = 15603, upload-time = "2024-10-18T15:21:32.032Z" },
    { url = "https://files.pythonhosted.org/packages/62/6a/8b89d24db2d32d433dffcd6a8779159da109842434f1dd2f6e71f32f738c/MarkupSafe-3.0.2-cp313-cp313t-macosx_10_13_universal2.whl", hash = "sha256:b5a6b3ada725cea8a5e634536b1b01c30bcdcd7f9c6fff4151548d5bf6b3a36c", size = 14510, upload-time = "2024-10-18T15:21:33.625Z" },
    { url = "https://files.pythonhosted.org/packages/7a/06/a10f955f70a2e5a9bf78d11a161029d278eeacbd35ef806c3fd17b13060d/MarkupSafe-3.0.2-cp313-cp313t-macosx_11_0_arm64.whl", hash = "sha256:a904af0a6162c73e3edcb969eeeb53a63ceeb5d8cf642fade7d39e7963a22ddb", size = 12486, upload-time = "2024-10-18T15:21:34.611Z" },
    { url = "https://files.pythonhosted.org/packages/34/cf/65d4a571869a1a9078198ca28f39fba5fbb910f952f9dbc5220afff9f5e6/MarkupSafe-3.0.2-cp313-cp313t-manylinux_2_17_aarch64.manylinux2014_aarch64.whl", hash = "sha256:4aa4e5faecf353ed117801a068ebab7b7e09ffb6e1d5e412dc852e0da018126c", size = 25480, upload-time = "2024-10-18T15:21:35.398Z" },
    { url = "https://files.pythonhosted.org/packages/0c/e3/90e9651924c430b885468b56b3d597cabf6d72be4b24a0acd1fa0e12af67/MarkupSafe-3.0.2-cp313-cp313t-manylinux_2_17_x86_64.manylinux2014_x86_64.whl", hash = "sha256:c0ef13eaeee5b615fb07c9a7dadb38eac06a0608b41570d8ade51c56539e509d", size = 23914, upload-time = "2024-10-18T15:21:36.231Z" },
    { url = "https://files.pythonhosted.org/packages/66/8c/6c7cf61f95d63bb866db39085150df1f2a5bd3335298f14a66b48e92659c/MarkupSafe-3.0.2-cp313-cp313t-manylinux_2_5_i686.manylinux1_i686.manylinux_2_17_i686.manylinux2014_i686.whl", hash = "sha256:d16a81a06776313e817c951135cf7340a3e91e8c1ff2fac444cfd75fffa04afe", size = 23796, upload-time = "2024-10-18T15:21:37.073Z" },
    { url = "https://files.pythonhosted.org/packages/bb/35/cbe9238ec3f47ac9a7c8b3df7a808e7cb50fe149dc7039f5f454b3fba218/MarkupSafe-3.0.2-cp313-cp313t-musllinux_1_2_aarch64.whl", hash = "sha256:6381026f158fdb7c72a168278597a5e3a5222e83ea18f543112b2662a9b699c5", size = 25473, upload-time = "2024-10-18T15:21:37.932Z" },
    { url = "https://files.pythonhosted.org/packages/e6/32/7621a4382488aa283cc05e8984a9c219abad3bca087be9ec77e89939ded9/MarkupSafe-3.0.2-cp313-cp313t-musllinux_1_2_i686.whl", hash = "sha256:3d79d162e7be8f996986c064d1c7c817f6df3a77fe3d6859f6f9e7be4b8c213a", size = 24114, upload-time = "2024-10-18T15:21:39.799Z" },
    { url = "https://files.pythonhosted.org/packages/0d/80/0985960e4b89922cb5a0bac0ed39c5b96cbc1a536a99f30e8c220a996ed9/MarkupSafe-3.0.2-cp313-cp313t-musllinux_1_2_x86_64.whl", hash = "sha256:131a3c7689c85f5ad20f9f6fb1b866f402c445b220c19fe4308c0b147ccd2ad9", size = 24098, upload-time = "2024-10-18T15:21:40.813Z" },
    { url = "https://files.pythonhosted.org/packages/82/78/fedb03c7d5380df2427038ec8d973587e90561b2d90cd472ce9254cf348b/MarkupSafe-3.0.2-cp313-cp313t-win32.whl", hash = "sha256:ba8062ed2cf21c07a9e295d5b8a2a5ce678b913b45fdf68c32d95d6c1291e0b6", size = 15208, upload-time = "2024-10-18T15:21:41.814Z" },
    { url = "https://files.pythonhosted.org/packages/4f/65/6079a46068dfceaeabb5dcad6d674f5f5c61a6fa5673746f42a9f4c233b3/MarkupSafe-3.0.2-cp313-cp313t-win_amd64.whl", hash = "sha256:e444a31f8db13eb18ada366ab3cf45fd4b31e4db1236a4448f68778c1d1a5a2f", size = 15739, upload-time = "2024-10-18T15:21:42.784Z" },
]

[[package]]
name = "mdurl"
version = "0.1.2"
source = { registry = "https://pypi.org/simple" }
sdist = { url = "https://files.pythonhosted.org/packages/d6/54/cfe61301667036ec958cb99bd3efefba235e65cdeb9c84d24a8293ba1d90/mdurl-0.1.2.tar.gz", hash = "sha256:bb413d29f5eea38f31dd4754dd7377d4465116fb207585f97bf925588687c1ba", size = 8729, upload-time = "2022-08-14T12:40:10.846Z" }
wheels = [
    { url = "https://files.pythonhosted.org/packages/b3/38/89ba8ad64ae25be8de66a6d463314cf1eb366222074cfda9ee839c56a4b4/mdurl-0.1.2-py3-none-any.whl", hash = "sha256:84008a41e51615a49fc9966191ff91509e3c40b939176e643fd50a5c2196b8f8", size = 9979, upload-time = "2022-08-14T12:40:09.779Z" },
]

[[package]]
<<<<<<< HEAD
name = "minio"
version = "7.2.16"
source = { registry = "https://pypi.org/simple" }
dependencies = [
    { name = "argon2-cffi" },
    { name = "certifi" },
    { name = "pycryptodome" },
    { name = "typing-extensions" },
    { name = "urllib3" },
]
sdist = { url = "https://files.pythonhosted.org/packages/f4/a0/33ea2e18d5169817950edc13eba58cd781cedefe9f6696cae26aa2d75882/minio-7.2.16.tar.gz", hash = "sha256:81e365c8494d591d8204a63ee7596bfdf8a7d06ad1b1507d6b9c1664a95f299a", size = 139149, upload-time = "2025-07-21T20:11:15.911Z" }
wheels = [
    { url = "https://files.pythonhosted.org/packages/89/a3/00260f8df72b51afa1f182dd609533c77fa2407918c4c2813d87b4a56725/minio-7.2.16-py3-none-any.whl", hash = "sha256:9288ab988ca57c181eb59a4c96187b293131418e28c164392186c2b89026b223", size = 95750, upload-time = "2025-07-21T20:11:14.139Z" },
]

[[package]]
name = "packaging"
version = "25.0"
source = { registry = "https://pypi.org/simple" }
sdist = { url = "https://files.pythonhosted.org/packages/a1/d4/1fc4078c65507b51b96ca8f8c3ba19e6a61c8253c72794544580a7b6c24d/packaging-25.0.tar.gz", hash = "sha256:d443872c98d677bf60f6a1f2f8c1cb748e8fe762d2bf9d3148b5599295b0fc4f", size = 165727, upload-time = "2025-04-19T11:48:59.673Z" }
wheels = [
    { url = "https://files.pythonhosted.org/packages/20/12/38679034af332785aac8774540895e234f4d07f7545804097de4b666afd8/packaging-25.0-py3-none-any.whl", hash = "sha256:29572ef2b1f17581046b3a2227d5c611fb25ec70ca1ba8554b24b0e69331a484", size = 66469, upload-time = "2025-04-19T11:48:57.875Z" },
]

[[package]]
name = "pluggy"
version = "1.6.0"
source = { registry = "https://pypi.org/simple" }
sdist = { url = "https://files.pythonhosted.org/packages/f9/e2/3e91f31a7d2b083fe6ef3fa267035b518369d9511ffab804f839851d2779/pluggy-1.6.0.tar.gz", hash = "sha256:7dcc130b76258d33b90f61b658791dede3486c3e6bfb003ee5c9bfb396dd22f3", size = 69412, upload-time = "2025-05-15T12:30:07.975Z" }
wheels = [
    { url = "https://files.pythonhosted.org/packages/54/20/4d324d65cc6d9205fabedc306948156824eb9f0ee1633355a8f7ec5c66bf/pluggy-1.6.0-py3-none-any.whl", hash = "sha256:e920276dd6813095e9377c0bc5566d94c932c33b27a3e3945d8389c374dd4746", size = 20538, upload-time = "2025-05-15T12:30:06.134Z" },
=======
name = "passlib"
version = "1.7.4"
source = { registry = "https://pypi.org/simple" }
sdist = { url = "https://files.pythonhosted.org/packages/b6/06/9da9ee59a67fae7761aab3ccc84fa4f3f33f125b370f1ccdb915bf967c11/passlib-1.7.4.tar.gz", hash = "sha256:defd50f72b65c5402ab2c573830a6978e5f202ad0d984793c8dde2c4152ebe04", size = 689844, upload-time = "2020-10-08T19:00:52.121Z" }
wheels = [
    { url = "https://files.pythonhosted.org/packages/3b/a4/ab6b7589382ca3df236e03faa71deac88cae040af60c071a78d254a62172/passlib-1.7.4-py2.py3-none-any.whl", hash = "sha256:aa6bca462b8d8bda89c70b382f0c298a20b5560af6cbfa2dce410c0a2fb669f1", size = 525554, upload-time = "2020-10-08T19:00:49.856Z" },
]

[package.optional-dependencies]
bcrypt = [
    { name = "bcrypt" },
>>>>>>> 5351e8ab
]

[[package]]
name = "psycopg2-binary"
version = "2.9.10"
source = { registry = "https://pypi.org/simple" }
sdist = { url = "https://files.pythonhosted.org/packages/cb/0e/bdc8274dc0585090b4e3432267d7be4dfbfd8971c0fa59167c711105a6bf/psycopg2-binary-2.9.10.tar.gz", hash = "sha256:4b3df0e6990aa98acda57d983942eff13d824135fe2250e6522edaa782a06de2", size = 385764, upload-time = "2024-10-16T11:24:58.126Z" }
wheels = [
    { url = "https://files.pythonhosted.org/packages/49/7d/465cc9795cf76f6d329efdafca74693714556ea3891813701ac1fee87545/psycopg2_binary-2.9.10-cp312-cp312-macosx_12_0_x86_64.whl", hash = "sha256:880845dfe1f85d9d5f7c412efea7a08946a46894537e4e5d091732eb1d34d9a0", size = 3044771, upload-time = "2024-10-16T11:20:35.234Z" },
    { url = "https://files.pythonhosted.org/packages/8b/31/6d225b7b641a1a2148e3ed65e1aa74fc86ba3fee850545e27be9e1de893d/psycopg2_binary-2.9.10-cp312-cp312-macosx_14_0_arm64.whl", hash = "sha256:9440fa522a79356aaa482aa4ba500b65f28e5d0e63b801abf6aa152a29bd842a", size = 3275336, upload-time = "2024-10-16T11:20:38.742Z" },
    { url = "https://files.pythonhosted.org/packages/30/b7/a68c2b4bff1cbb1728e3ec864b2d92327c77ad52edcd27922535a8366f68/psycopg2_binary-2.9.10-cp312-cp312-manylinux_2_17_aarch64.manylinux2014_aarch64.whl", hash = "sha256:e3923c1d9870c49a2d44f795df0c889a22380d36ef92440ff618ec315757e539", size = 2851637, upload-time = "2024-10-16T11:20:42.145Z" },
    { url = "https://files.pythonhosted.org/packages/0b/b1/cfedc0e0e6f9ad61f8657fd173b2f831ce261c02a08c0b09c652b127d813/psycopg2_binary-2.9.10-cp312-cp312-manylinux_2_17_i686.manylinux2014_i686.whl", hash = "sha256:7b2c956c028ea5de47ff3a8d6b3cc3330ab45cf0b7c3da35a2d6ff8420896526", size = 3082097, upload-time = "2024-10-16T11:20:46.185Z" },
    { url = "https://files.pythonhosted.org/packages/18/ed/0a8e4153c9b769f59c02fb5e7914f20f0b2483a19dae7bf2db54b743d0d0/psycopg2_binary-2.9.10-cp312-cp312-manylinux_2_17_ppc64le.manylinux2014_ppc64le.whl", hash = "sha256:f758ed67cab30b9a8d2833609513ce4d3bd027641673d4ebc9c067e4d208eec1", size = 3264776, upload-time = "2024-10-16T11:20:50.879Z" },
    { url = "https://files.pythonhosted.org/packages/10/db/d09da68c6a0cdab41566b74e0a6068a425f077169bed0946559b7348ebe9/psycopg2_binary-2.9.10-cp312-cp312-manylinux_2_17_x86_64.manylinux2014_x86_64.whl", hash = "sha256:8cd9b4f2cfab88ed4a9106192de509464b75a906462fb846b936eabe45c2063e", size = 3020968, upload-time = "2024-10-16T11:20:56.819Z" },
    { url = "https://files.pythonhosted.org/packages/94/28/4d6f8c255f0dfffb410db2b3f9ac5218d959a66c715c34cac31081e19b95/psycopg2_binary-2.9.10-cp312-cp312-musllinux_1_2_aarch64.whl", hash = "sha256:6dc08420625b5a20b53551c50deae6e231e6371194fa0651dbe0fb206452ae1f", size = 2872334, upload-time = "2024-10-16T11:21:02.411Z" },
    { url = "https://files.pythonhosted.org/packages/05/f7/20d7bf796593c4fea95e12119d6cc384ff1f6141a24fbb7df5a668d29d29/psycopg2_binary-2.9.10-cp312-cp312-musllinux_1_2_i686.whl", hash = "sha256:d7cd730dfa7c36dbe8724426bf5612798734bff2d3c3857f36f2733f5bfc7c00", size = 2822722, upload-time = "2024-10-16T11:21:09.01Z" },
    { url = "https://files.pythonhosted.org/packages/4d/e4/0c407ae919ef626dbdb32835a03b6737013c3cc7240169843965cada2bdf/psycopg2_binary-2.9.10-cp312-cp312-musllinux_1_2_ppc64le.whl", hash = "sha256:155e69561d54d02b3c3209545fb08938e27889ff5a10c19de8d23eb5a41be8a5", size = 2920132, upload-time = "2024-10-16T11:21:16.339Z" },
    { url = "https://files.pythonhosted.org/packages/2d/70/aa69c9f69cf09a01da224909ff6ce8b68faeef476f00f7ec377e8f03be70/psycopg2_binary-2.9.10-cp312-cp312-musllinux_1_2_x86_64.whl", hash = "sha256:c3cc28a6fd5a4a26224007712e79b81dbaee2ffb90ff406256158ec4d7b52b47", size = 2959312, upload-time = "2024-10-16T11:21:25.584Z" },
    { url = "https://files.pythonhosted.org/packages/d3/bd/213e59854fafe87ba47814bf413ace0dcee33a89c8c8c814faca6bc7cf3c/psycopg2_binary-2.9.10-cp312-cp312-win32.whl", hash = "sha256:ec8a77f521a17506a24a5f626cb2aee7850f9b69a0afe704586f63a464f3cd64", size = 1025191, upload-time = "2024-10-16T11:21:29.912Z" },
    { url = "https://files.pythonhosted.org/packages/92/29/06261ea000e2dc1e22907dbbc483a1093665509ea586b29b8986a0e56733/psycopg2_binary-2.9.10-cp312-cp312-win_amd64.whl", hash = "sha256:18c5ee682b9c6dd3696dad6e54cc7ff3a1a9020df6a5c0f861ef8bfd338c3ca0", size = 1164031, upload-time = "2024-10-16T11:21:34.211Z" },
    { url = "https://files.pythonhosted.org/packages/3e/30/d41d3ba765609c0763505d565c4d12d8f3c79793f0d0f044ff5a28bf395b/psycopg2_binary-2.9.10-cp313-cp313-macosx_12_0_x86_64.whl", hash = "sha256:26540d4a9a4e2b096f1ff9cce51253d0504dca5a85872c7f7be23be5a53eb18d", size = 3044699, upload-time = "2024-10-16T11:21:42.841Z" },
    { url = "https://files.pythonhosted.org/packages/35/44/257ddadec7ef04536ba71af6bc6a75ec05c5343004a7ec93006bee66c0bc/psycopg2_binary-2.9.10-cp313-cp313-macosx_14_0_arm64.whl", hash = "sha256:e217ce4d37667df0bc1c397fdcd8de5e81018ef305aed9415c3b093faaeb10fb", size = 3275245, upload-time = "2024-10-16T11:21:51.989Z" },
    { url = "https://files.pythonhosted.org/packages/1b/11/48ea1cd11de67f9efd7262085588790a95d9dfcd9b8a687d46caf7305c1a/psycopg2_binary-2.9.10-cp313-cp313-manylinux_2_17_aarch64.manylinux2014_aarch64.whl", hash = "sha256:245159e7ab20a71d989da00f280ca57da7641fa2cdcf71749c193cea540a74f7", size = 2851631, upload-time = "2024-10-16T11:21:57.584Z" },
    { url = "https://files.pythonhosted.org/packages/62/e0/62ce5ee650e6c86719d621a761fe4bc846ab9eff8c1f12b1ed5741bf1c9b/psycopg2_binary-2.9.10-cp313-cp313-manylinux_2_17_i686.manylinux2014_i686.whl", hash = "sha256:3c4ded1a24b20021ebe677b7b08ad10bf09aac197d6943bfe6fec70ac4e4690d", size = 3082140, upload-time = "2024-10-16T11:22:02.005Z" },
    { url = "https://files.pythonhosted.org/packages/27/ce/63f946c098611f7be234c0dd7cb1ad68b0b5744d34f68062bb3c5aa510c8/psycopg2_binary-2.9.10-cp313-cp313-manylinux_2_17_ppc64le.manylinux2014_ppc64le.whl", hash = "sha256:3abb691ff9e57d4a93355f60d4f4c1dd2d68326c968e7db17ea96df3c023ef73", size = 3264762, upload-time = "2024-10-16T11:22:06.412Z" },
    { url = "https://files.pythonhosted.org/packages/43/25/c603cd81402e69edf7daa59b1602bd41eb9859e2824b8c0855d748366ac9/psycopg2_binary-2.9.10-cp313-cp313-manylinux_2_17_x86_64.manylinux2014_x86_64.whl", hash = "sha256:8608c078134f0b3cbd9f89b34bd60a943b23fd33cc5f065e8d5f840061bd0673", size = 3020967, upload-time = "2024-10-16T11:22:11.583Z" },
    { url = "https://files.pythonhosted.org/packages/5f/d6/8708d8c6fca531057fa170cdde8df870e8b6a9b136e82b361c65e42b841e/psycopg2_binary-2.9.10-cp313-cp313-musllinux_1_2_aarch64.whl", hash = "sha256:230eeae2d71594103cd5b93fd29d1ace6420d0b86f4778739cb1a5a32f607d1f", size = 2872326, upload-time = "2024-10-16T11:22:16.406Z" },
    { url = "https://files.pythonhosted.org/packages/ce/ac/5b1ea50fc08a9df82de7e1771537557f07c2632231bbab652c7e22597908/psycopg2_binary-2.9.10-cp313-cp313-musllinux_1_2_i686.whl", hash = "sha256:bb89f0a835bcfc1d42ccd5f41f04870c1b936d8507c6df12b7737febc40f0909", size = 2822712, upload-time = "2024-10-16T11:22:21.366Z" },
    { url = "https://files.pythonhosted.org/packages/c4/fc/504d4503b2abc4570fac3ca56eb8fed5e437bf9c9ef13f36b6621db8ef00/psycopg2_binary-2.9.10-cp313-cp313-musllinux_1_2_ppc64le.whl", hash = "sha256:f0c2d907a1e102526dd2986df638343388b94c33860ff3bbe1384130828714b1", size = 2920155, upload-time = "2024-10-16T11:22:25.684Z" },
    { url = "https://files.pythonhosted.org/packages/b2/d1/323581e9273ad2c0dbd1902f3fb50c441da86e894b6e25a73c3fda32c57e/psycopg2_binary-2.9.10-cp313-cp313-musllinux_1_2_x86_64.whl", hash = "sha256:f8157bed2f51db683f31306aa497311b560f2265998122abe1dce6428bd86567", size = 2959356, upload-time = "2024-10-16T11:22:30.562Z" },
    { url = "https://files.pythonhosted.org/packages/08/50/d13ea0a054189ae1bc21af1d85b6f8bb9bbc5572991055d70ad9006fe2d6/psycopg2_binary-2.9.10-cp313-cp313-win_amd64.whl", hash = "sha256:27422aa5f11fbcd9b18da48373eb67081243662f9b46e6fd07c3eb46e4535142", size = 2569224, upload-time = "2025-01-04T20:09:19.234Z" },
]

[[package]]
<<<<<<< HEAD
name = "pycparser"
version = "2.23"
source = { registry = "https://pypi.org/simple" }
sdist = { url = "https://files.pythonhosted.org/packages/fe/cf/d2d3b9f5699fb1e4615c8e32ff220203e43b248e1dfcc6736ad9057731ca/pycparser-2.23.tar.gz", hash = "sha256:78816d4f24add8f10a06d6f05b4d424ad9e96cfebf68a4ddc99c65c0720d00c2", size = 173734, upload-time = "2025-09-09T13:23:47.91Z" }
wheels = [
    { url = "https://files.pythonhosted.org/packages/a0/e3/59cd50310fc9b59512193629e1984c1f95e5c8ae6e5d8c69532ccc65a7fe/pycparser-2.23-py3-none-any.whl", hash = "sha256:e5c6e8d3fbad53479cab09ac03729e0a9faf2bee3db8208a550daf5af81a5934", size = 118140, upload-time = "2025-09-09T13:23:46.651Z" },
]

[[package]]
name = "pycryptodome"
version = "3.23.0"
source = { registry = "https://pypi.org/simple" }
sdist = { url = "https://files.pythonhosted.org/packages/8e/a6/8452177684d5e906854776276ddd34eca30d1b1e15aa1ee9cefc289a33f5/pycryptodome-3.23.0.tar.gz", hash = "sha256:447700a657182d60338bab09fdb27518f8856aecd80ae4c6bdddb67ff5da44ef", size = 4921276, upload-time = "2025-05-17T17:21:45.242Z" }
wheels = [
    { url = "https://files.pythonhosted.org/packages/04/5d/bdb09489b63cd34a976cc9e2a8d938114f7a53a74d3dd4f125ffa49dce82/pycryptodome-3.23.0-cp313-cp313t-macosx_10_13_universal2.whl", hash = "sha256:0011f7f00cdb74879142011f95133274741778abba114ceca229adbf8e62c3e4", size = 2495152, upload-time = "2025-05-17T17:20:20.833Z" },
    { url = "https://files.pythonhosted.org/packages/a7/ce/7840250ed4cc0039c433cd41715536f926d6e86ce84e904068eb3244b6a6/pycryptodome-3.23.0-cp313-cp313t-macosx_10_13_x86_64.whl", hash = "sha256:90460fc9e088ce095f9ee8356722d4f10f86e5be06e2354230a9880b9c549aae", size = 1639348, upload-time = "2025-05-17T17:20:23.171Z" },
    { url = "https://files.pythonhosted.org/packages/ee/f0/991da24c55c1f688d6a3b5a11940567353f74590734ee4a64294834ae472/pycryptodome-3.23.0-cp313-cp313t-manylinux_2_17_aarch64.manylinux2014_aarch64.whl", hash = "sha256:4764e64b269fc83b00f682c47443c2e6e85b18273712b98aa43bcb77f8570477", size = 2184033, upload-time = "2025-05-17T17:20:25.424Z" },
    { url = "https://files.pythonhosted.org/packages/54/16/0e11882deddf00f68b68dd4e8e442ddc30641f31afeb2bc25588124ac8de/pycryptodome-3.23.0-cp313-cp313t-manylinux_2_17_x86_64.manylinux2014_x86_64.whl", hash = "sha256:eb8f24adb74984aa0e5d07a2368ad95276cf38051fe2dc6605cbcf482e04f2a7", size = 2270142, upload-time = "2025-05-17T17:20:27.808Z" },
    { url = "https://files.pythonhosted.org/packages/d5/fc/4347fea23a3f95ffb931f383ff28b3f7b1fe868739182cb76718c0da86a1/pycryptodome-3.23.0-cp313-cp313t-manylinux_2_5_i686.manylinux1_i686.manylinux_2_17_i686.manylinux2014_i686.whl", hash = "sha256:d97618c9c6684a97ef7637ba43bdf6663a2e2e77efe0f863cce97a76af396446", size = 2309384, upload-time = "2025-05-17T17:20:30.765Z" },
    { url = "https://files.pythonhosted.org/packages/6e/d9/c5261780b69ce66d8cfab25d2797bd6e82ba0241804694cd48be41add5eb/pycryptodome-3.23.0-cp313-cp313t-musllinux_1_2_aarch64.whl", hash = "sha256:9a53a4fe5cb075075d515797d6ce2f56772ea7e6a1e5e4b96cf78a14bac3d265", size = 2183237, upload-time = "2025-05-17T17:20:33.736Z" },
    { url = "https://files.pythonhosted.org/packages/5a/6f/3af2ffedd5cfa08c631f89452c6648c4d779e7772dfc388c77c920ca6bbf/pycryptodome-3.23.0-cp313-cp313t-musllinux_1_2_i686.whl", hash = "sha256:763d1d74f56f031788e5d307029caef067febf890cd1f8bf61183ae142f1a77b", size = 2343898, upload-time = "2025-05-17T17:20:36.086Z" },
    { url = "https://files.pythonhosted.org/packages/9a/dc/9060d807039ee5de6e2f260f72f3d70ac213993a804f5e67e0a73a56dd2f/pycryptodome-3.23.0-cp313-cp313t-musllinux_1_2_x86_64.whl", hash = "sha256:954af0e2bd7cea83ce72243b14e4fb518b18f0c1649b576d114973e2073b273d", size = 2269197, upload-time = "2025-05-17T17:20:38.414Z" },
    { url = "https://files.pythonhosted.org/packages/f9/34/e6c8ca177cb29dcc4967fef73f5de445912f93bd0343c9c33c8e5bf8cde8/pycryptodome-3.23.0-cp313-cp313t-win32.whl", hash = "sha256:257bb3572c63ad8ba40b89f6fc9d63a2a628e9f9708d31ee26560925ebe0210a", size = 1768600, upload-time = "2025-05-17T17:20:40.688Z" },
    { url = "https://files.pythonhosted.org/packages/e4/1d/89756b8d7ff623ad0160f4539da571d1f594d21ee6d68be130a6eccb39a4/pycryptodome-3.23.0-cp313-cp313t-win_amd64.whl", hash = "sha256:6501790c5b62a29fcb227bd6b62012181d886a767ce9ed03b303d1f22eb5c625", size = 1799740, upload-time = "2025-05-17T17:20:42.413Z" },
    { url = "https://files.pythonhosted.org/packages/5d/61/35a64f0feaea9fd07f0d91209e7be91726eb48c0f1bfc6720647194071e4/pycryptodome-3.23.0-cp313-cp313t-win_arm64.whl", hash = "sha256:9a77627a330ab23ca43b48b130e202582e91cc69619947840ea4d2d1be21eb39", size = 1703685, upload-time = "2025-05-17T17:20:44.388Z" },
    { url = "https://files.pythonhosted.org/packages/db/6c/a1f71542c969912bb0e106f64f60a56cc1f0fabecf9396f45accbe63fa68/pycryptodome-3.23.0-cp37-abi3-macosx_10_9_universal2.whl", hash = "sha256:187058ab80b3281b1de11c2e6842a357a1f71b42cb1e15bce373f3d238135c27", size = 2495627, upload-time = "2025-05-17T17:20:47.139Z" },
    { url = "https://files.pythonhosted.org/packages/6e/4e/a066527e079fc5002390c8acdd3aca431e6ea0a50ffd7201551175b47323/pycryptodome-3.23.0-cp37-abi3-macosx_10_9_x86_64.whl", hash = "sha256:cfb5cd445280c5b0a4e6187a7ce8de5a07b5f3f897f235caa11f1f435f182843", size = 1640362, upload-time = "2025-05-17T17:20:50.392Z" },
    { url = "https://files.pythonhosted.org/packages/50/52/adaf4c8c100a8c49d2bd058e5b551f73dfd8cb89eb4911e25a0c469b6b4e/pycryptodome-3.23.0-cp37-abi3-manylinux_2_17_aarch64.manylinux2014_aarch64.whl", hash = "sha256:67bd81fcbe34f43ad9422ee8fd4843c8e7198dd88dd3d40e6de42ee65fbe1490", size = 2182625, upload-time = "2025-05-17T17:20:52.866Z" },
    { url = "https://files.pythonhosted.org/packages/5f/e9/a09476d436d0ff1402ac3867d933c61805ec2326c6ea557aeeac3825604e/pycryptodome-3.23.0-cp37-abi3-manylinux_2_17_x86_64.manylinux2014_x86_64.whl", hash = "sha256:c8987bd3307a39bc03df5c8e0e3d8be0c4c3518b7f044b0f4c15d1aa78f52575", size = 2268954, upload-time = "2025-05-17T17:20:55.027Z" },
    { url = "https://files.pythonhosted.org/packages/f9/c5/ffe6474e0c551d54cab931918127c46d70cab8f114e0c2b5a3c071c2f484/pycryptodome-3.23.0-cp37-abi3-manylinux_2_5_i686.manylinux1_i686.manylinux_2_17_i686.manylinux2014_i686.whl", hash = "sha256:aa0698f65e5b570426fc31b8162ed4603b0c2841cbb9088e2b01641e3065915b", size = 2308534, upload-time = "2025-05-17T17:20:57.279Z" },
    { url = "https://files.pythonhosted.org/packages/18/28/e199677fc15ecf43010f2463fde4c1a53015d1fe95fb03bca2890836603a/pycryptodome-3.23.0-cp37-abi3-musllinux_1_2_aarch64.whl", hash = "sha256:53ecbafc2b55353edcebd64bf5da94a2a2cdf5090a6915bcca6eca6cc452585a", size = 2181853, upload-time = "2025-05-17T17:20:59.322Z" },
    { url = "https://files.pythonhosted.org/packages/ce/ea/4fdb09f2165ce1365c9eaefef36625583371ee514db58dc9b65d3a255c4c/pycryptodome-3.23.0-cp37-abi3-musllinux_1_2_i686.whl", hash = "sha256:156df9667ad9f2ad26255926524e1c136d6664b741547deb0a86a9acf5ea631f", size = 2342465, upload-time = "2025-05-17T17:21:03.83Z" },
    { url = "https://files.pythonhosted.org/packages/22/82/6edc3fc42fe9284aead511394bac167693fb2b0e0395b28b8bedaa07ef04/pycryptodome-3.23.0-cp37-abi3-musllinux_1_2_x86_64.whl", hash = "sha256:dea827b4d55ee390dc89b2afe5927d4308a8b538ae91d9c6f7a5090f397af1aa", size = 2267414, upload-time = "2025-05-17T17:21:06.72Z" },
    { url = "https://files.pythonhosted.org/packages/59/fe/aae679b64363eb78326c7fdc9d06ec3de18bac68be4b612fc1fe8902693c/pycryptodome-3.23.0-cp37-abi3-win32.whl", hash = "sha256:507dbead45474b62b2bbe318eb1c4c8ee641077532067fec9c1aa82c31f84886", size = 1768484, upload-time = "2025-05-17T17:21:08.535Z" },
    { url = "https://files.pythonhosted.org/packages/54/2f/e97a1b8294db0daaa87012c24a7bb714147c7ade7656973fd6c736b484ff/pycryptodome-3.23.0-cp37-abi3-win_amd64.whl", hash = "sha256:c75b52aacc6c0c260f204cbdd834f76edc9fb0d8e0da9fbf8352ef58202564e2", size = 1799636, upload-time = "2025-05-17T17:21:10.393Z" },
    { url = "https://files.pythonhosted.org/packages/18/3d/f9441a0d798bf2b1e645adc3265e55706aead1255ccdad3856dbdcffec14/pycryptodome-3.23.0-cp37-abi3-win_arm64.whl", hash = "sha256:11eeeb6917903876f134b56ba11abe95c0b0fd5e3330def218083c7d98bbcb3c", size = 1703675, upload-time = "2025-05-17T17:21:13.146Z" },
=======
name = "pyasn1"
version = "0.6.1"
source = { registry = "https://pypi.org/simple" }
sdist = { url = "https://files.pythonhosted.org/packages/ba/e9/01f1a64245b89f039897cb0130016d79f77d52669aae6ee7b159a6c4c018/pyasn1-0.6.1.tar.gz", hash = "sha256:6f580d2bdd84365380830acf45550f2511469f673cb4a5ae3857a3170128b034", size = 145322, upload-time = "2024-09-10T22:41:42.55Z" }
wheels = [
    { url = "https://files.pythonhosted.org/packages/c8/f1/d6a797abb14f6283c0ddff96bbdd46937f64122b8c925cab503dd37f8214/pyasn1-0.6.1-py3-none-any.whl", hash = "sha256:0d632f46f2ba09143da3a8afe9e33fb6f92fa2320ab7e886e2d0f7672af84629", size = 83135, upload-time = "2024-09-11T16:00:36.122Z" },
]

[[package]]
name = "pycparser"
version = "2.23"
source = { registry = "https://pypi.org/simple" }
sdist = { url = "https://files.pythonhosted.org/packages/fe/cf/d2d3b9f5699fb1e4615c8e32ff220203e43b248e1dfcc6736ad9057731ca/pycparser-2.23.tar.gz", hash = "sha256:78816d4f24add8f10a06d6f05b4d424ad9e96cfebf68a4ddc99c65c0720d00c2", size = 173734, upload-time = "2025-09-09T13:23:47.91Z" }
wheels = [
    { url = "https://files.pythonhosted.org/packages/a0/e3/59cd50310fc9b59512193629e1984c1f95e5c8ae6e5d8c69532ccc65a7fe/pycparser-2.23-py3-none-any.whl", hash = "sha256:e5c6e8d3fbad53479cab09ac03729e0a9faf2bee3db8208a550daf5af81a5934", size = 118140, upload-time = "2025-09-09T13:23:46.651Z" },
>>>>>>> 5351e8ab
]

[[package]]
name = "pydantic"
version = "2.11.9"
source = { registry = "https://pypi.org/simple" }
dependencies = [
    { name = "annotated-types" },
    { name = "pydantic-core" },
    { name = "typing-extensions" },
    { name = "typing-inspection" },
]
sdist = { url = "https://files.pythonhosted.org/packages/ff/5d/09a551ba512d7ca404d785072700d3f6727a02f6f3c24ecfd081c7cf0aa8/pydantic-2.11.9.tar.gz", hash = "sha256:6b8ffda597a14812a7975c90b82a8a2e777d9257aba3453f973acd3c032a18e2", size = 788495, upload-time = "2025-09-13T11:26:39.325Z" }
wheels = [
    { url = "https://files.pythonhosted.org/packages/3e/d3/108f2006987c58e76691d5ae5d200dd3e0f532cb4e5fa3560751c3a1feba/pydantic-2.11.9-py3-none-any.whl", hash = "sha256:c42dd626f5cfc1c6950ce6205ea58c93efa406da65f479dcb4029d5934857da2", size = 444855, upload-time = "2025-09-13T11:26:36.909Z" },
]

[package.optional-dependencies]
email = [
    { name = "email-validator" },
]

[[package]]
name = "pydantic-core"
version = "2.33.2"
source = { registry = "https://pypi.org/simple" }
dependencies = [
    { name = "typing-extensions" },
]
sdist = { url = "https://files.pythonhosted.org/packages/ad/88/5f2260bdfae97aabf98f1778d43f69574390ad787afb646292a638c923d4/pydantic_core-2.33.2.tar.gz", hash = "sha256:7cb8bc3605c29176e1b105350d2e6474142d7c1bd1d9327c4a9bdb46bf827acc", size = 435195, upload-time = "2025-04-23T18:33:52.104Z" }
wheels = [
    { url = "https://files.pythonhosted.org/packages/18/8a/2b41c97f554ec8c71f2a8a5f85cb56a8b0956addfe8b0efb5b3d77e8bdc3/pydantic_core-2.33.2-cp312-cp312-macosx_10_12_x86_64.whl", hash = "sha256:a7ec89dc587667f22b6a0b6579c249fca9026ce7c333fc142ba42411fa243cdc", size = 2009000, upload-time = "2025-04-23T18:31:25.863Z" },
    { url = "https://files.pythonhosted.org/packages/a1/02/6224312aacb3c8ecbaa959897af57181fb6cf3a3d7917fd44d0f2917e6f2/pydantic_core-2.33.2-cp312-cp312-macosx_11_0_arm64.whl", hash = "sha256:3c6db6e52c6d70aa0d00d45cdb9b40f0433b96380071ea80b09277dba021ddf7", size = 1847996, upload-time = "2025-04-23T18:31:27.341Z" },
    { url = "https://files.pythonhosted.org/packages/d6/46/6dcdf084a523dbe0a0be59d054734b86a981726f221f4562aed313dbcb49/pydantic_core-2.33.2-cp312-cp312-manylinux_2_17_aarch64.manylinux2014_aarch64.whl", hash = "sha256:4e61206137cbc65e6d5256e1166f88331d3b6238e082d9f74613b9b765fb9025", size = 1880957, upload-time = "2025-04-23T18:31:28.956Z" },
    { url = "https://files.pythonhosted.org/packages/ec/6b/1ec2c03837ac00886ba8160ce041ce4e325b41d06a034adbef11339ae422/pydantic_core-2.33.2-cp312-cp312-manylinux_2_17_armv7l.manylinux2014_armv7l.whl", hash = "sha256:eb8c529b2819c37140eb51b914153063d27ed88e3bdc31b71198a198e921e011", size = 1964199, upload-time = "2025-04-23T18:31:31.025Z" },
    { url = "https://files.pythonhosted.org/packages/2d/1d/6bf34d6adb9debd9136bd197ca72642203ce9aaaa85cfcbfcf20f9696e83/pydantic_core-2.33.2-cp312-cp312-manylinux_2_17_ppc64le.manylinux2014_ppc64le.whl", hash = "sha256:c52b02ad8b4e2cf14ca7b3d918f3eb0ee91e63b3167c32591e57c4317e134f8f", size = 2120296, upload-time = "2025-04-23T18:31:32.514Z" },
    { url = "https://files.pythonhosted.org/packages/e0/94/2bd0aaf5a591e974b32a9f7123f16637776c304471a0ab33cf263cf5591a/pydantic_core-2.33.2-cp312-cp312-manylinux_2_17_s390x.manylinux2014_s390x.whl", hash = "sha256:96081f1605125ba0855dfda83f6f3df5ec90c61195421ba72223de35ccfb2f88", size = 2676109, upload-time = "2025-04-23T18:31:33.958Z" },
    { url = "https://files.pythonhosted.org/packages/f9/41/4b043778cf9c4285d59742281a769eac371b9e47e35f98ad321349cc5d61/pydantic_core-2.33.2-cp312-cp312-manylinux_2_17_x86_64.manylinux2014_x86_64.whl", hash = "sha256:8f57a69461af2a5fa6e6bbd7a5f60d3b7e6cebb687f55106933188e79ad155c1", size = 2002028, upload-time = "2025-04-23T18:31:39.095Z" },
    { url = "https://files.pythonhosted.org/packages/cb/d5/7bb781bf2748ce3d03af04d5c969fa1308880e1dca35a9bd94e1a96a922e/pydantic_core-2.33.2-cp312-cp312-manylinux_2_5_i686.manylinux1_i686.whl", hash = "sha256:572c7e6c8bb4774d2ac88929e3d1f12bc45714ae5ee6d9a788a9fb35e60bb04b", size = 2100044, upload-time = "2025-04-23T18:31:41.034Z" },
    { url = "https://files.pythonhosted.org/packages/fe/36/def5e53e1eb0ad896785702a5bbfd25eed546cdcf4087ad285021a90ed53/pydantic_core-2.33.2-cp312-cp312-musllinux_1_1_aarch64.whl", hash = "sha256:db4b41f9bd95fbe5acd76d89920336ba96f03e149097365afe1cb092fceb89a1", size = 2058881, upload-time = "2025-04-23T18:31:42.757Z" },
    { url = "https://files.pythonhosted.org/packages/01/6c/57f8d70b2ee57fc3dc8b9610315949837fa8c11d86927b9bb044f8705419/pydantic_core-2.33.2-cp312-cp312-musllinux_1_1_armv7l.whl", hash = "sha256:fa854f5cf7e33842a892e5c73f45327760bc7bc516339fda888c75ae60edaeb6", size = 2227034, upload-time = "2025-04-23T18:31:44.304Z" },
    { url = "https://files.pythonhosted.org/packages/27/b9/9c17f0396a82b3d5cbea4c24d742083422639e7bb1d5bf600e12cb176a13/pydantic_core-2.33.2-cp312-cp312-musllinux_1_1_x86_64.whl", hash = "sha256:5f483cfb75ff703095c59e365360cb73e00185e01aaea067cd19acffd2ab20ea", size = 2234187, upload-time = "2025-04-23T18:31:45.891Z" },
    { url = "https://files.pythonhosted.org/packages/b0/6a/adf5734ffd52bf86d865093ad70b2ce543415e0e356f6cacabbc0d9ad910/pydantic_core-2.33.2-cp312-cp312-win32.whl", hash = "sha256:9cb1da0f5a471435a7bc7e439b8a728e8b61e59784b2af70d7c169f8dd8ae290", size = 1892628, upload-time = "2025-04-23T18:31:47.819Z" },
    { url = "https://files.pythonhosted.org/packages/43/e4/5479fecb3606c1368d496a825d8411e126133c41224c1e7238be58b87d7e/pydantic_core-2.33.2-cp312-cp312-win_amd64.whl", hash = "sha256:f941635f2a3d96b2973e867144fde513665c87f13fe0e193c158ac51bfaaa7b2", size = 1955866, upload-time = "2025-04-23T18:31:49.635Z" },
    { url = "https://files.pythonhosted.org/packages/0d/24/8b11e8b3e2be9dd82df4b11408a67c61bb4dc4f8e11b5b0fc888b38118b5/pydantic_core-2.33.2-cp312-cp312-win_arm64.whl", hash = "sha256:cca3868ddfaccfbc4bfb1d608e2ccaaebe0ae628e1416aeb9c4d88c001bb45ab", size = 1888894, upload-time = "2025-04-23T18:31:51.609Z" },
    { url = "https://files.pythonhosted.org/packages/46/8c/99040727b41f56616573a28771b1bfa08a3d3fe74d3d513f01251f79f172/pydantic_core-2.33.2-cp313-cp313-macosx_10_12_x86_64.whl", hash = "sha256:1082dd3e2d7109ad8b7da48e1d4710c8d06c253cbc4a27c1cff4fbcaa97a9e3f", size = 2015688, upload-time = "2025-04-23T18:31:53.175Z" },
    { url = "https://files.pythonhosted.org/packages/3a/cc/5999d1eb705a6cefc31f0b4a90e9f7fc400539b1a1030529700cc1b51838/pydantic_core-2.33.2-cp313-cp313-macosx_11_0_arm64.whl", hash = "sha256:f517ca031dfc037a9c07e748cefd8d96235088b83b4f4ba8939105d20fa1dcd6", size = 1844808, upload-time = "2025-04-23T18:31:54.79Z" },
    { url = "https://files.pythonhosted.org/packages/6f/5e/a0a7b8885c98889a18b6e376f344da1ef323d270b44edf8174d6bce4d622/pydantic_core-2.33.2-cp313-cp313-manylinux_2_17_aarch64.manylinux2014_aarch64.whl", hash = "sha256:0a9f2c9dd19656823cb8250b0724ee9c60a82f3cdf68a080979d13092a3b0fef", size = 1885580, upload-time = "2025-04-23T18:31:57.393Z" },
    { url = "https://files.pythonhosted.org/packages/3b/2a/953581f343c7d11a304581156618c3f592435523dd9d79865903272c256a/pydantic_core-2.33.2-cp313-cp313-manylinux_2_17_armv7l.manylinux2014_armv7l.whl", hash = "sha256:2b0a451c263b01acebe51895bfb0e1cc842a5c666efe06cdf13846c7418caa9a", size = 1973859, upload-time = "2025-04-23T18:31:59.065Z" },
    { url = "https://files.pythonhosted.org/packages/e6/55/f1a813904771c03a3f97f676c62cca0c0a4138654107c1b61f19c644868b/pydantic_core-2.33.2-cp313-cp313-manylinux_2_17_ppc64le.manylinux2014_ppc64le.whl", hash = "sha256:1ea40a64d23faa25e62a70ad163571c0b342b8bf66d5fa612ac0dec4f069d916", size = 2120810, upload-time = "2025-04-23T18:32:00.78Z" },
    { url = "https://files.pythonhosted.org/packages/aa/c3/053389835a996e18853ba107a63caae0b9deb4a276c6b472931ea9ae6e48/pydantic_core-2.33.2-cp313-cp313-manylinux_2_17_s390x.manylinux2014_s390x.whl", hash = "sha256:0fb2d542b4d66f9470e8065c5469ec676978d625a8b7a363f07d9a501a9cb36a", size = 2676498, upload-time = "2025-04-23T18:32:02.418Z" },
    { url = "https://files.pythonhosted.org/packages/eb/3c/f4abd740877a35abade05e437245b192f9d0ffb48bbbbd708df33d3cda37/pydantic_core-2.33.2-cp313-cp313-manylinux_2_17_x86_64.manylinux2014_x86_64.whl", hash = "sha256:9fdac5d6ffa1b5a83bca06ffe7583f5576555e6c8b3a91fbd25ea7780f825f7d", size = 2000611, upload-time = "2025-04-23T18:32:04.152Z" },
    { url = "https://files.pythonhosted.org/packages/59/a7/63ef2fed1837d1121a894d0ce88439fe3e3b3e48c7543b2a4479eb99c2bd/pydantic_core-2.33.2-cp313-cp313-manylinux_2_5_i686.manylinux1_i686.whl", hash = "sha256:04a1a413977ab517154eebb2d326da71638271477d6ad87a769102f7c2488c56", size = 2107924, upload-time = "2025-04-23T18:32:06.129Z" },
    { url = "https://files.pythonhosted.org/packages/04/8f/2551964ef045669801675f1cfc3b0d74147f4901c3ffa42be2ddb1f0efc4/pydantic_core-2.33.2-cp313-cp313-musllinux_1_1_aarch64.whl", hash = "sha256:c8e7af2f4e0194c22b5b37205bfb293d166a7344a5b0d0eaccebc376546d77d5", size = 2063196, upload-time = "2025-04-23T18:32:08.178Z" },
    { url = "https://files.pythonhosted.org/packages/26/bd/d9602777e77fc6dbb0c7db9ad356e9a985825547dce5ad1d30ee04903918/pydantic_core-2.33.2-cp313-cp313-musllinux_1_1_armv7l.whl", hash = "sha256:5c92edd15cd58b3c2d34873597a1e20f13094f59cf88068adb18947df5455b4e", size = 2236389, upload-time = "2025-04-23T18:32:10.242Z" },
    { url = "https://files.pythonhosted.org/packages/42/db/0e950daa7e2230423ab342ae918a794964b053bec24ba8af013fc7c94846/pydantic_core-2.33.2-cp313-cp313-musllinux_1_1_x86_64.whl", hash = "sha256:65132b7b4a1c0beded5e057324b7e16e10910c106d43675d9bd87d4f38dde162", size = 2239223, upload-time = "2025-04-23T18:32:12.382Z" },
    { url = "https://files.pythonhosted.org/packages/58/4d/4f937099c545a8a17eb52cb67fe0447fd9a373b348ccfa9a87f141eeb00f/pydantic_core-2.33.2-cp313-cp313-win32.whl", hash = "sha256:52fb90784e0a242bb96ec53f42196a17278855b0f31ac7c3cc6f5c1ec4811849", size = 1900473, upload-time = "2025-04-23T18:32:14.034Z" },
    { url = "https://files.pythonhosted.org/packages/a0/75/4a0a9bac998d78d889def5e4ef2b065acba8cae8c93696906c3a91f310ca/pydantic_core-2.33.2-cp313-cp313-win_amd64.whl", hash = "sha256:c083a3bdd5a93dfe480f1125926afcdbf2917ae714bdb80b36d34318b2bec5d9", size = 1955269, upload-time = "2025-04-23T18:32:15.783Z" },
    { url = "https://files.pythonhosted.org/packages/f9/86/1beda0576969592f1497b4ce8e7bc8cbdf614c352426271b1b10d5f0aa64/pydantic_core-2.33.2-cp313-cp313-win_arm64.whl", hash = "sha256:e80b087132752f6b3d714f041ccf74403799d3b23a72722ea2e6ba2e892555b9", size = 1893921, upload-time = "2025-04-23T18:32:18.473Z" },
    { url = "https://files.pythonhosted.org/packages/a4/7d/e09391c2eebeab681df2b74bfe6c43422fffede8dc74187b2b0bf6fd7571/pydantic_core-2.33.2-cp313-cp313t-macosx_11_0_arm64.whl", hash = "sha256:61c18fba8e5e9db3ab908620af374db0ac1baa69f0f32df4f61ae23f15e586ac", size = 1806162, upload-time = "2025-04-23T18:32:20.188Z" },
    { url = "https://files.pythonhosted.org/packages/f1/3d/847b6b1fed9f8ed3bb95a9ad04fbd0b212e832d4f0f50ff4d9ee5a9f15cf/pydantic_core-2.33.2-cp313-cp313t-manylinux_2_17_x86_64.manylinux2014_x86_64.whl", hash = "sha256:95237e53bb015f67b63c91af7518a62a8660376a6a0db19b89acc77a4d6199f5", size = 1981560, upload-time = "2025-04-23T18:32:22.354Z" },
    { url = "https://files.pythonhosted.org/packages/6f/9a/e73262f6c6656262b5fdd723ad90f518f579b7bc8622e43a942eec53c938/pydantic_core-2.33.2-cp313-cp313t-win_amd64.whl", hash = "sha256:c2fc0a768ef76c15ab9238afa6da7f69895bb5d1ee83aeea2e3509af4472d0b9", size = 1935777, upload-time = "2025-04-23T18:32:25.088Z" },
]

[[package]]
name = "pydantic-settings"
version = "2.10.1"
source = { registry = "https://pypi.org/simple" }
dependencies = [
    { name = "pydantic" },
    { name = "python-dotenv" },
    { name = "typing-inspection" },
]
sdist = { url = "https://files.pythonhosted.org/packages/68/85/1ea668bbab3c50071ca613c6ab30047fb36ab0da1b92fa8f17bbc38fd36c/pydantic_settings-2.10.1.tar.gz", hash = "sha256:06f0062169818d0f5524420a360d632d5857b83cffd4d42fe29597807a1614ee", size = 172583, upload-time = "2025-06-24T13:26:46.841Z" }
wheels = [
    { url = "https://files.pythonhosted.org/packages/58/f0/427018098906416f580e3cf1366d3b1abfb408a0652e9f31600c24a1903c/pydantic_settings-2.10.1-py3-none-any.whl", hash = "sha256:a60952460b99cf661dc25c29c0ef171721f98bfcb52ef8d9ea4c943d7c8cc796", size = 45235, upload-time = "2025-06-24T13:26:45.485Z" },
]

[[package]]
name = "pygments"
version = "2.19.2"
source = { registry = "https://pypi.org/simple" }
sdist = { url = "https://files.pythonhosted.org/packages/b0/77/a5b8c569bf593b0140bde72ea885a803b82086995367bf2037de0159d924/pygments-2.19.2.tar.gz", hash = "sha256:636cb2477cec7f8952536970bc533bc43743542f70392ae026374600add5b887", size = 4968631, upload-time = "2025-06-21T13:39:12.283Z" }
wheels = [
    { url = "https://files.pythonhosted.org/packages/c7/21/705964c7812476f378728bdf590ca4b771ec72385c533964653c68e86bdc/pygments-2.19.2-py3-none-any.whl", hash = "sha256:86540386c03d588bb81d44bc3928634ff26449851e99741617ecb9037ee5ec0b", size = 1225217, upload-time = "2025-06-21T13:39:07.939Z" },
]

[[package]]
name = "pytest"
version = "8.4.2"
source = { registry = "https://pypi.org/simple" }
dependencies = [
    { name = "colorama", marker = "sys_platform == 'win32'" },
    { name = "iniconfig" },
    { name = "packaging" },
    { name = "pluggy" },
    { name = "pygments" },
]
sdist = { url = "https://files.pythonhosted.org/packages/a3/5c/00a0e072241553e1a7496d638deababa67c5058571567b92a7eaa258397c/pytest-8.4.2.tar.gz", hash = "sha256:86c0d0b93306b961d58d62a4db4879f27fe25513d4b969df351abdddb3c30e01", size = 1519618, upload-time = "2025-09-04T14:34:22.711Z" }
wheels = [
    { url = "https://files.pythonhosted.org/packages/a8/a4/20da314d277121d6534b3a980b29035dcd51e6744bd79075a6ce8fa4eb8d/pytest-8.4.2-py3-none-any.whl", hash = "sha256:872f880de3fc3a5bdc88a11b39c9710c3497a547cfa9320bc3c5e62fbf272e79", size = 365750, upload-time = "2025-09-04T14:34:20.226Z" },
]

[[package]]
name = "python-dotenv"
version = "1.1.1"
source = { registry = "https://pypi.org/simple" }
sdist = { url = "https://files.pythonhosted.org/packages/f6/b0/4bc07ccd3572a2f9df7e6782f52b0c6c90dcbb803ac4a167702d7d0dfe1e/python_dotenv-1.1.1.tar.gz", hash = "sha256:a8a6399716257f45be6a007360200409fce5cda2661e3dec71d23dc15f6189ab", size = 41978, upload-time = "2025-06-24T04:21:07.341Z" }
wheels = [
    { url = "https://files.pythonhosted.org/packages/5f/ed/539768cf28c661b5b068d66d96a2f155c4971a5d55684a514c1a0e0dec2f/python_dotenv-1.1.1-py3-none-any.whl", hash = "sha256:31f23644fe2602f88ff55e1f5c79ba497e01224ee7737937930c448e4d0e24dc", size = 20556, upload-time = "2025-06-24T04:21:06.073Z" },
]

[[package]]
name = "python-jose"
version = "3.5.0"
source = { registry = "https://pypi.org/simple" }
dependencies = [
    { name = "ecdsa" },
    { name = "pyasn1" },
    { name = "rsa" },
]
sdist = { url = "https://files.pythonhosted.org/packages/c6/77/3a1c9039db7124eb039772b935f2244fbb73fc8ee65b9acf2375da1c07bf/python_jose-3.5.0.tar.gz", hash = "sha256:fb4eaa44dbeb1c26dcc69e4bd7ec54a1cb8dd64d3b4d81ef08d90ff453f2b01b", size = 92726, upload-time = "2025-05-28T17:31:54.288Z" }
wheels = [
    { url = "https://files.pythonhosted.org/packages/d9/c3/0bd11992072e6a1c513b16500a5d07f91a24017c5909b02c72c62d7ad024/python_jose-3.5.0-py2.py3-none-any.whl", hash = "sha256:abd1202f23d34dfad2c3d28cb8617b90acf34132c7afd60abd0b0b7d3cb55771", size = 34624, upload-time = "2025-05-28T17:31:52.802Z" },
]

[package.optional-dependencies]
cryptography = [
    { name = "cryptography" },
]

[[package]]
name = "python-multipart"
version = "0.0.20"
source = { registry = "https://pypi.org/simple" }
sdist = { url = "https://files.pythonhosted.org/packages/f3/87/f44d7c9f274c7ee665a29b885ec97089ec5dc034c7f3fafa03da9e39a09e/python_multipart-0.0.20.tar.gz", hash = "sha256:8dd0cab45b8e23064ae09147625994d090fa46f5b0d1e13af944c331a7fa9d13", size = 37158, upload-time = "2024-12-16T19:45:46.972Z" }
wheels = [
    { url = "https://files.pythonhosted.org/packages/45/58/38b5afbc1a800eeea951b9285d3912613f2603bdf897a4ab0f4bd7f405fc/python_multipart-0.0.20-py3-none-any.whl", hash = "sha256:8a62d3a8335e06589fe01f2a3e178cdcc632f3fbe0d492ad9ee0ec35aab1f104", size = 24546, upload-time = "2024-12-16T19:45:44.423Z" },
]

[[package]]
name = "pyyaml"
version = "6.0.2"
source = { registry = "https://pypi.org/simple" }
sdist = { url = "https://files.pythonhosted.org/packages/54/ed/79a089b6be93607fa5cdaedf301d7dfb23af5f25c398d5ead2525b063e17/pyyaml-6.0.2.tar.gz", hash = "sha256:d584d9ec91ad65861cc08d42e834324ef890a082e591037abe114850ff7bbc3e", size = 130631, upload-time = "2024-08-06T20:33:50.674Z" }
wheels = [
    { url = "https://files.pythonhosted.org/packages/86/0c/c581167fc46d6d6d7ddcfb8c843a4de25bdd27e4466938109ca68492292c/PyYAML-6.0.2-cp312-cp312-macosx_10_9_x86_64.whl", hash = "sha256:c70c95198c015b85feafc136515252a261a84561b7b1d51e3384e0655ddf25ab", size = 183873, upload-time = "2024-08-06T20:32:25.131Z" },
    { url = "https://files.pythonhosted.org/packages/a8/0c/38374f5bb272c051e2a69281d71cba6fdb983413e6758b84482905e29a5d/PyYAML-6.0.2-cp312-cp312-macosx_11_0_arm64.whl", hash = "sha256:ce826d6ef20b1bc864f0a68340c8b3287705cae2f8b4b1d932177dcc76721725", size = 173302, upload-time = "2024-08-06T20:32:26.511Z" },
    { url = "https://files.pythonhosted.org/packages/c3/93/9916574aa8c00aa06bbac729972eb1071d002b8e158bd0e83a3b9a20a1f7/PyYAML-6.0.2-cp312-cp312-manylinux_2_17_aarch64.manylinux2014_aarch64.whl", hash = "sha256:1f71ea527786de97d1a0cc0eacd1defc0985dcf6b3f17bb77dcfc8c34bec4dc5", size = 739154, upload-time = "2024-08-06T20:32:28.363Z" },
    { url = "https://files.pythonhosted.org/packages/95/0f/b8938f1cbd09739c6da569d172531567dbcc9789e0029aa070856f123984/PyYAML-6.0.2-cp312-cp312-manylinux_2_17_s390x.manylinux2014_s390x.whl", hash = "sha256:9b22676e8097e9e22e36d6b7bda33190d0d400f345f23d4065d48f4ca7ae0425", size = 766223, upload-time = "2024-08-06T20:32:30.058Z" },
    { url = "https://files.pythonhosted.org/packages/b9/2b/614b4752f2e127db5cc206abc23a8c19678e92b23c3db30fc86ab731d3bd/PyYAML-6.0.2-cp312-cp312-manylinux_2_17_x86_64.manylinux2014_x86_64.whl", hash = "sha256:80bab7bfc629882493af4aa31a4cfa43a4c57c83813253626916b8c7ada83476", size = 767542, upload-time = "2024-08-06T20:32:31.881Z" },
    { url = "https://files.pythonhosted.org/packages/d4/00/dd137d5bcc7efea1836d6264f049359861cf548469d18da90cd8216cf05f/PyYAML-6.0.2-cp312-cp312-musllinux_1_1_aarch64.whl", hash = "sha256:0833f8694549e586547b576dcfaba4a6b55b9e96098b36cdc7ebefe667dfed48", size = 731164, upload-time = "2024-08-06T20:32:37.083Z" },
    { url = "https://files.pythonhosted.org/packages/c9/1f/4f998c900485e5c0ef43838363ba4a9723ac0ad73a9dc42068b12aaba4e4/PyYAML-6.0.2-cp312-cp312-musllinux_1_1_x86_64.whl", hash = "sha256:8b9c7197f7cb2738065c481a0461e50ad02f18c78cd75775628afb4d7137fb3b", size = 756611, upload-time = "2024-08-06T20:32:38.898Z" },
    { url = "https://files.pythonhosted.org/packages/df/d1/f5a275fdb252768b7a11ec63585bc38d0e87c9e05668a139fea92b80634c/PyYAML-6.0.2-cp312-cp312-win32.whl", hash = "sha256:ef6107725bd54b262d6dedcc2af448a266975032bc85ef0172c5f059da6325b4", size = 140591, upload-time = "2024-08-06T20:32:40.241Z" },
    { url = "https://files.pythonhosted.org/packages/0c/e8/4f648c598b17c3d06e8753d7d13d57542b30d56e6c2dedf9c331ae56312e/PyYAML-6.0.2-cp312-cp312-win_amd64.whl", hash = "sha256:7e7401d0de89a9a855c839bc697c079a4af81cf878373abd7dc625847d25cbd8", size = 156338, upload-time = "2024-08-06T20:32:41.93Z" },
    { url = "https://files.pythonhosted.org/packages/ef/e3/3af305b830494fa85d95f6d95ef7fa73f2ee1cc8ef5b495c7c3269fb835f/PyYAML-6.0.2-cp313-cp313-macosx_10_13_x86_64.whl", hash = "sha256:efdca5630322a10774e8e98e1af481aad470dd62c3170801852d752aa7a783ba", size = 181309, upload-time = "2024-08-06T20:32:43.4Z" },
    { url = "https://files.pythonhosted.org/packages/45/9f/3b1c20a0b7a3200524eb0076cc027a970d320bd3a6592873c85c92a08731/PyYAML-6.0.2-cp313-cp313-macosx_11_0_arm64.whl", hash = "sha256:50187695423ffe49e2deacb8cd10510bc361faac997de9efef88badc3bb9e2d1", size = 171679, upload-time = "2024-08-06T20:32:44.801Z" },
    { url = "https://files.pythonhosted.org/packages/7c/9a/337322f27005c33bcb656c655fa78325b730324c78620e8328ae28b64d0c/PyYAML-6.0.2-cp313-cp313-manylinux_2_17_aarch64.manylinux2014_aarch64.whl", hash = "sha256:0ffe8360bab4910ef1b9e87fb812d8bc0a308b0d0eef8c8f44e0254ab3b07133", size = 733428, upload-time = "2024-08-06T20:32:46.432Z" },
    { url = "https://files.pythonhosted.org/packages/a3/69/864fbe19e6c18ea3cc196cbe5d392175b4cf3d5d0ac1403ec3f2d237ebb5/PyYAML-6.0.2-cp313-cp313-manylinux_2_17_s390x.manylinux2014_s390x.whl", hash = "sha256:17e311b6c678207928d649faa7cb0d7b4c26a0ba73d41e99c4fff6b6c3276484", size = 763361, upload-time = "2024-08-06T20:32:51.188Z" },
    { url = "https://files.pythonhosted.org/packages/04/24/b7721e4845c2f162d26f50521b825fb061bc0a5afcf9a386840f23ea19fa/PyYAML-6.0.2-cp313-cp313-manylinux_2_17_x86_64.manylinux2014_x86_64.whl", hash = "sha256:70b189594dbe54f75ab3a1acec5f1e3faa7e8cf2f1e08d9b561cb41b845f69d5", size = 759523, upload-time = "2024-08-06T20:32:53.019Z" },
    { url = "https://files.pythonhosted.org/packages/2b/b2/e3234f59ba06559c6ff63c4e10baea10e5e7df868092bf9ab40e5b9c56b6/PyYAML-6.0.2-cp313-cp313-musllinux_1_1_aarch64.whl", hash = "sha256:41e4e3953a79407c794916fa277a82531dd93aad34e29c2a514c2c0c5fe971cc", size = 726660, upload-time = "2024-08-06T20:32:54.708Z" },
    { url = "https://files.pythonhosted.org/packages/fe/0f/25911a9f080464c59fab9027482f822b86bf0608957a5fcc6eaac85aa515/PyYAML-6.0.2-cp313-cp313-musllinux_1_1_x86_64.whl", hash = "sha256:68ccc6023a3400877818152ad9a1033e3db8625d899c72eacb5a668902e4d652", size = 751597, upload-time = "2024-08-06T20:32:56.985Z" },
    { url = "https://files.pythonhosted.org/packages/14/0d/e2c3b43bbce3cf6bd97c840b46088a3031085179e596d4929729d8d68270/PyYAML-6.0.2-cp313-cp313-win32.whl", hash = "sha256:bc2fa7c6b47d6bc618dd7fb02ef6fdedb1090ec036abab80d4681424b84c1183", size = 140527, upload-time = "2024-08-06T20:33:03.001Z" },
    { url = "https://files.pythonhosted.org/packages/fa/de/02b54f42487e3d3c6efb3f89428677074ca7bf43aae402517bc7cca949f3/PyYAML-6.0.2-cp313-cp313-win_amd64.whl", hash = "sha256:8388ee1976c416731879ac16da0aff3f63b286ffdd57cdeb95f3f2e085687563", size = 156446, upload-time = "2024-08-06T20:33:04.33Z" },
]

[[package]]
name = "requests"
version = "2.32.5"
source = { registry = "https://pypi.org/simple" }
dependencies = [
    { name = "certifi" },
    { name = "charset-normalizer" },
    { name = "idna" },
    { name = "urllib3" },
]
sdist = { url = "https://files.pythonhosted.org/packages/c9/74/b3ff8e6c8446842c3f5c837e9c3dfcfe2018ea6ecef224c710c85ef728f4/requests-2.32.5.tar.gz", hash = "sha256:dbba0bac56e100853db0ea71b82b4dfd5fe2bf6d3754a8893c3af500cec7d7cf", size = 134517, upload-time = "2025-08-18T20:46:02.573Z" }
wheels = [
    { url = "https://files.pythonhosted.org/packages/1e/db/4254e3eabe8020b458f1a747140d32277ec7a271daf1d235b70dc0b4e6e3/requests-2.32.5-py3-none-any.whl", hash = "sha256:2462f94637a34fd532264295e186976db0f5d453d1cdd31473c85a6a161affb6", size = 64738, upload-time = "2025-08-18T20:46:00.542Z" },
]

[[package]]
name = "rich"
version = "14.1.0"
source = { registry = "https://pypi.org/simple" }
dependencies = [
    { name = "markdown-it-py" },
    { name = "pygments" },
]
sdist = { url = "https://files.pythonhosted.org/packages/fe/75/af448d8e52bf1d8fa6a9d089ca6c07ff4453d86c65c145d0a300bb073b9b/rich-14.1.0.tar.gz", hash = "sha256:e497a48b844b0320d45007cdebfeaeed8db2a4f4bcf49f15e455cfc4af11eaa8", size = 224441, upload-time = "2025-07-25T07:32:58.125Z" }
wheels = [
    { url = "https://files.pythonhosted.org/packages/e3/30/3c4d035596d3cf444529e0b2953ad0466f6049528a879d27534700580395/rich-14.1.0-py3-none-any.whl", hash = "sha256:536f5f1785986d6dbdea3c75205c473f970777b4a0d6c6dd1b696aa05a3fa04f", size = 243368, upload-time = "2025-07-25T07:32:56.73Z" },
]

[[package]]
name = "rich-toolkit"
version = "0.15.1"
source = { registry = "https://pypi.org/simple" }
dependencies = [
    { name = "click" },
    { name = "rich" },
    { name = "typing-extensions" },
]
sdist = { url = "https://files.pythonhosted.org/packages/67/33/1a18839aaa8feef7983590c05c22c9c09d245ada6017d118325bbfcc7651/rich_toolkit-0.15.1.tar.gz", hash = "sha256:6f9630eb29f3843d19d48c3bd5706a086d36d62016687f9d0efa027ddc2dd08a", size = 115322, upload-time = "2025-09-04T09:28:11.789Z" }
wheels = [
    { url = "https://files.pythonhosted.org/packages/c8/49/42821d55ead7b5a87c8d121edf323cb393d8579f63e933002ade900b784f/rich_toolkit-0.15.1-py3-none-any.whl", hash = "sha256:36a0b1d9a135d26776e4b78f1d5c2655da6e0ef432380b5c6b523c8d8ab97478", size = 29412, upload-time = "2025-09-04T09:28:10.587Z" },
]

[[package]]
name = "rignore"
version = "0.6.4"
source = { registry = "https://pypi.org/simple" }
sdist = { url = "https://files.pythonhosted.org/packages/73/46/05a94dc55ac03cf931d18e43b86ecee5ee054cb88b7853fffd741e35009c/rignore-0.6.4.tar.gz", hash = "sha256:e893fdd2d7fdcfa9407d0b7600ef2c2e2df97f55e1c45d4a8f54364829ddb0ab", size = 11633, upload-time = "2025-07-19T19:24:46.219Z" }
wheels = [
    { url = "https://files.pythonhosted.org/packages/ec/6c/e5af4383cdd7829ef9aa63ac82a6507983e02dbc7c2e7b9aa64b7b8e2c7a/rignore-0.6.4-cp312-cp312-macosx_10_12_x86_64.whl", hash = "sha256:74720d074b79f32449d5d212ce732e0144a294a184246d1f1e7bcc1fc5c83b69", size = 885885, upload-time = "2025-07-19T19:23:53.236Z" },
    { url = "https://files.pythonhosted.org/packages/89/3e/1b02a868830e464769aa417ee195ac352fe71ff818df8ce50c4b998edb9c/rignore-0.6.4-cp312-cp312-macosx_11_0_arm64.whl", hash = "sha256:0a8184fcf567bd6b6d7b85a0c138d98dd40f63054141c96b175844414c5530d7", size = 819736, upload-time = "2025-07-19T19:23:46.565Z" },
    { url = "https://files.pythonhosted.org/packages/e0/75/b9be0c523d97c09f3c6508a67ce376aba4efe41c333c58903a0d7366439a/rignore-0.6.4-cp312-cp312-manylinux_2_17_aarch64.manylinux2014_aarch64.whl", hash = "sha256:bcb0d7d7ecc3fbccf6477bb187c04a091579ea139f15f139abe0b3b48bdfef69", size = 892779, upload-time = "2025-07-19T19:22:35.167Z" },
    { url = "https://files.pythonhosted.org/packages/91/f4/3064b06233697f2993485d132f06fe95061fef71631485da75aed246c4fd/rignore-0.6.4-cp312-cp312-manylinux_2_17_armv7l.manylinux2014_armv7l.whl", hash = "sha256:feac73377a156fb77b3df626c76f7e5893d9b4e9e886ac8c0f9d44f1206a2a91", size = 872116, upload-time = "2025-07-19T19:22:47.828Z" },
    { url = "https://files.pythonhosted.org/packages/99/94/cb8e7af9a3c0a665f10e2366144e0ebc66167cf846aca5f1ac31b3661598/rignore-0.6.4-cp312-cp312-manylinux_2_17_ppc64le.manylinux2014_ppc64le.whl", hash = "sha256:465179bc30beb1f7a3439e428739a2b5777ed26660712b8c4e351b15a7c04483", size = 1163345, upload-time = "2025-07-19T19:23:00.557Z" },
    { url = "https://files.pythonhosted.org/packages/86/6b/49faa7ad85ceb6ccef265df40091d9992232d7f6055fa664fe0a8b13781c/rignore-0.6.4-cp312-cp312-manylinux_2_17_s390x.manylinux2014_s390x.whl", hash = "sha256:4a4877b4dca9cf31a4d09845b300c677c86267657540d0b4d3e6d0ce3110e6e9", size = 939967, upload-time = "2025-07-19T19:23:13.494Z" },
    { url = "https://files.pythonhosted.org/packages/80/c8/b91afda10bd5ca1e3a80463340b899c0dc26a7750a9f3c94f668585c7f40/rignore-0.6.4-cp312-cp312-manylinux_2_17_x86_64.manylinux2014_x86_64.whl", hash = "sha256:456456802b1e77d1e2d149320ee32505b8183e309e228129950b807d204ddd17", size = 949717, upload-time = "2025-07-19T19:23:36.404Z" },
    { url = "https://files.pythonhosted.org/packages/3f/f1/88bfdde58ae3fb1c1a92bb801f492eea8eafcdaf05ab9b75130023a4670b/rignore-0.6.4-cp312-cp312-manylinux_2_5_i686.manylinux1_i686.whl", hash = "sha256:4c1ff2fc223f1d9473d36923160af37bf765548578eb9d47a2f52e90da8ae408", size = 975534, upload-time = "2025-07-19T19:23:25.988Z" },
    { url = "https://files.pythonhosted.org/packages/aa/8f/a80b4a2e48ceba56ba19e096d41263d844757e10aa36ede212571b5d8117/rignore-0.6.4-cp312-cp312-musllinux_1_2_aarch64.whl", hash = "sha256:e445fbc214ae18e0e644a78086ea5d0f579e210229a4fbe86367d11a4cd03c11", size = 1067837, upload-time = "2025-07-19T19:23:59.888Z" },
    { url = "https://files.pythonhosted.org/packages/7d/90/0905597af0e78748909ef58418442a480ddd93e9fc89b0ca9ab170c357c0/rignore-0.6.4-cp312-cp312-musllinux_1_2_armv7l.whl", hash = "sha256:e07d9c5270fc869bc431aadcfb6ed0447f89b8aafaa666914c077435dc76a123", size = 1134959, upload-time = "2025-07-19T19:24:12.396Z" },
    { url = "https://files.pythonhosted.org/packages/cc/7d/0fa29adf9183b61947ce6dc8a1a9779a8ea16573f557be28ec893f6ddbaa/rignore-0.6.4-cp312-cp312-musllinux_1_2_i686.whl", hash = "sha256:7a6ccc0ea83d2c0c6df6b166f2acacedcc220a516436490f41e99a5ae73b6019", size = 1109708, upload-time = "2025-07-19T19:24:24.176Z" },
    { url = "https://files.pythonhosted.org/packages/4e/a7/92892ed86b2e36da403dd3a0187829f2d880414cef75bd612bfdf4dedebc/rignore-0.6.4-cp312-cp312-musllinux_1_2_x86_64.whl", hash = "sha256:536392c5ec91755db48389546c833c4ab1426fe03e5a8522992b54ef8a244e7e", size = 1120546, upload-time = "2025-07-19T19:24:36.377Z" },
    { url = "https://files.pythonhosted.org/packages/31/1b/d29ae1fe901d523741d6d1d3ffe0d630734dd0ed6b047628a69c1e15ea44/rignore-0.6.4-cp312-cp312-win32.whl", hash = "sha256:f5f9dca46fc41c0a1e236767f68be9d63bdd2726db13a0ae3a30f68414472969", size = 642005, upload-time = "2025-07-19T19:24:56.671Z" },
    { url = "https://files.pythonhosted.org/packages/1a/41/a224944824688995374e4525115ce85fecd82442fc85edd5bcd81f4f256d/rignore-0.6.4-cp312-cp312-win_amd64.whl", hash = "sha256:e02eecb9e1b9f9bf7c9030ae73308a777bed3b2486204cc74dfcfbe699ab1497", size = 720358, upload-time = "2025-07-19T19:24:49.959Z" },
    { url = "https://files.pythonhosted.org/packages/db/a3/edd7d0d5cc0720de132b6651cef95ee080ce5fca11c77d8a47db848e5f90/rignore-0.6.4-cp313-cp313-macosx_10_12_x86_64.whl", hash = "sha256:2b3b1e266ce45189240d14dfa1057f8013ea34b9bc8b3b44125ec8d25fdb3985", size = 885304, upload-time = "2025-07-19T19:23:54.268Z" },
    { url = "https://files.pythonhosted.org/packages/93/a1/d8d2fb97a6548307507d049b7e93885d4a0dfa1c907af5983fd9f9362a21/rignore-0.6.4-cp313-cp313-macosx_11_0_arm64.whl", hash = "sha256:45fe803628cc14714df10e8d6cdc23950a47eb9eb37dfea9a4779f4c672d2aa0", size = 818799, upload-time = "2025-07-19T19:23:47.544Z" },
    { url = "https://files.pythonhosted.org/packages/b1/cd/949981fcc180ad5ba7b31c52e78b74b2dea6b7bf744ad4c0c4b212f6da78/rignore-0.6.4-cp313-cp313-manylinux_2_17_aarch64.manylinux2014_aarch64.whl", hash = "sha256:e439f034277a947a4126e2da79dbb43e33d73d7c09d3d72a927e02f8a16f59aa", size = 892024, upload-time = "2025-07-19T19:22:36.18Z" },
    { url = "https://files.pythonhosted.org/packages/b0/d3/9042d701a8062d9c88f87760bbc2695ee2c23b3f002d34486b72a85f8efe/rignore-0.6.4-cp313-cp313-manylinux_2_17_armv7l.manylinux2014_armv7l.whl", hash = "sha256:84b5121650ae24621154c7bdba8b8970b0739d8146505c9f38e0cda9385d1004", size = 871430, upload-time = "2025-07-19T19:22:49.62Z" },
    { url = "https://files.pythonhosted.org/packages/eb/50/3370249b984212b7355f3d9241aa6d02e706067c6d194a2614dfbc0f5b27/rignore-0.6.4-cp313-cp313-manylinux_2_17_ppc64le.manylinux2014_ppc64le.whl", hash = "sha256:52b0957b585ab48a445cf8ac1dbc33a272ab060835e583b4f95aa8c67c23fb2b", size = 1160559, upload-time = "2025-07-19T19:23:01.629Z" },
    { url = "https://files.pythonhosted.org/packages/6c/6f/2ad7f925838091d065524f30a8abda846d1813eee93328febf262b5cda21/rignore-0.6.4-cp313-cp313-manylinux_2_17_s390x.manylinux2014_s390x.whl", hash = "sha256:50359e0d5287b5e2743bd2f2fbf05df619c8282fd3af12f6628ff97b9675551d", size = 939947, upload-time = "2025-07-19T19:23:14.608Z" },
    { url = "https://files.pythonhosted.org/packages/1f/01/626ec94d62475ae7ef8b00ef98cea61cbea52a389a666703c97c4673d406/rignore-0.6.4-cp313-cp313-manylinux_2_17_x86_64.manylinux2014_x86_64.whl", hash = "sha256:efe18096dcb1596757dfe0b412aab6d32564473ae7ee58dea0a8b4be5b1a2e3b", size = 949471, upload-time = "2025-07-19T19:23:37.521Z" },
    { url = "https://files.pythonhosted.org/packages/e8/c3/699c4f03b3c46f4b5c02f17a0a339225da65aad547daa5b03001e7c6a382/rignore-0.6.4-cp313-cp313-manylinux_2_5_i686.manylinux1_i686.whl", hash = "sha256:b79c212d9990a273ad91e8d9765e1766ef6ecedd3be65375d786a252762ba385", size = 974912, upload-time = "2025-07-19T19:23:27.13Z" },
    { url = "https://files.pythonhosted.org/packages/cd/35/04626c12f9f92a9fc789afc2be32838a5d9b23b6fa8b2ad4a8625638d15b/rignore-0.6.4-cp313-cp313-musllinux_1_2_aarch64.whl", hash = "sha256:c6ffa7f2a8894c65aa5dc4e8ac8bbdf39a326c0c6589efd27686cfbb48f0197d", size = 1067281, upload-time = "2025-07-19T19:24:01.016Z" },
    { url = "https://files.pythonhosted.org/packages/fe/9c/8f17baf3b984afea151cb9094716f6f1fb8e8737db97fc6eb6d494bd0780/rignore-0.6.4-cp313-cp313-musllinux_1_2_armv7l.whl", hash = "sha256:a63f5720dffc8d8fb0a4d02fafb8370a4031ebf3f99a4e79f334a91e905b7349", size = 1134414, upload-time = "2025-07-19T19:24:13.534Z" },
    { url = "https://files.pythonhosted.org/packages/10/88/ef84ffa916a96437c12cefcc39d474122da9626d75e3a2ebe09ec5d32f1b/rignore-0.6.4-cp313-cp313-musllinux_1_2_i686.whl", hash = "sha256:ce33982da47ac5dc09d19b04fa8d7c9aa6292fc0bd1ecf33076989faa8886094", size = 1109330, upload-time = "2025-07-19T19:24:25.303Z" },
    { url = "https://files.pythonhosted.org/packages/27/43/2ada5a2ec03b82e903610a1c483f516f78e47700ee6db9823f739e08b3af/rignore-0.6.4-cp313-cp313-musllinux_1_2_x86_64.whl", hash = "sha256:d899621867aa266824fbd9150e298f19d25b93903ef0133c09f70c65a3416eca", size = 1120381, upload-time = "2025-07-19T19:24:37.798Z" },
    { url = "https://files.pythonhosted.org/packages/3b/99/e7bcc643085131cb14dbea772def72bf1f6fe9037171ebe177c4f228abc8/rignore-0.6.4-cp313-cp313-win32.whl", hash = "sha256:d0615a6bf4890ec5a90b5fb83666822088fbd4e8fcd740c386fcce51e2f6feea", size = 641761, upload-time = "2025-07-19T19:24:58.096Z" },
    { url = "https://files.pythonhosted.org/packages/d9/25/7798908044f27dea1a8abdc75c14523e33770137651e5f775a15143f4218/rignore-0.6.4-cp313-cp313-win_amd64.whl", hash = "sha256:145177f0e32716dc2f220b07b3cde2385b994b7ea28d5c96fbec32639e9eac6f", size = 719876, upload-time = "2025-07-19T19:24:51.125Z" },
    { url = "https://files.pythonhosted.org/packages/b4/e3/ae1e30b045bf004ad77bbd1679b9afff2be8edb166520921c6f29420516a/rignore-0.6.4-cp313-cp313t-manylinux_2_17_aarch64.manylinux2014_aarch64.whl", hash = "sha256:e55bf8f9bbd186f58ab646b4a08718c77131d28a9004e477612b0cbbd5202db2", size = 891776, upload-time = "2025-07-19T19:22:37.78Z" },
    { url = "https://files.pythonhosted.org/packages/45/a9/1193e3bc23ca0e6eb4f17cf4b99971237f97cfa6f241d98366dff90a6d09/rignore-0.6.4-cp313-cp313t-manylinux_2_17_armv7l.manylinux2014_armv7l.whl", hash = "sha256:2521f7bf3ee1f2ab22a100a3a4eed39a97b025804e5afe4323528e9ce8f084a5", size = 871442, upload-time = "2025-07-19T19:22:50.972Z" },
    { url = "https://files.pythonhosted.org/packages/20/83/4c52ae429a0b2e1ce667e35b480e9a6846f9468c443baeaed5d775af9485/rignore-0.6.4-cp313-cp313t-manylinux_2_17_ppc64le.manylinux2014_ppc64le.whl", hash = "sha256:0cc35773a8a9c119359ef974d0856988d4601d4daa6f532c05f66b4587cf35bc", size = 1159844, upload-time = "2025-07-19T19:23:02.751Z" },
    { url = "https://files.pythonhosted.org/packages/c1/2f/c740f5751f464c937bfe252dc15a024ae081352cfe80d94aa16d6a617482/rignore-0.6.4-cp313-cp313t-manylinux_2_17_s390x.manylinux2014_s390x.whl", hash = "sha256:b665b1ea14457d7b49e834baabc635a3b8c10cfb5cca5c21161fabdbfc2b850e", size = 939456, upload-time = "2025-07-19T19:23:15.72Z" },
    { url = "https://files.pythonhosted.org/packages/fc/dd/68dbb08ac0edabf44dd144ff546a3fb0253c5af708e066847df39fc9188f/rignore-0.6.4-cp313-cp313t-musllinux_1_2_aarch64.whl", hash = "sha256:c7fd339f344a8548724f289495b835bed7b81174a0bc1c28c6497854bd8855db", size = 1067070, upload-time = "2025-07-19T19:24:02.803Z" },
    { url = "https://files.pythonhosted.org/packages/3b/3a/7e7ea6f0d31d3f5beb0f2cf2c4c362672f5f7f125714458673fc579e2bed/rignore-0.6.4-cp313-cp313t-musllinux_1_2_armv7l.whl", hash = "sha256:91dc94b1cc5af8d6d25ce6edd29e7351830f19b0a03b75cb3adf1f76d00f3007", size = 1134598, upload-time = "2025-07-19T19:24:15.039Z" },
    { url = "https://files.pythonhosted.org/packages/7e/06/1b3307f6437d29bede5a95738aa89e6d910ba68d4054175c9f60d8e2c6b1/rignore-0.6.4-cp313-cp313t-musllinux_1_2_i686.whl", hash = "sha256:4d1918221a249e5342b60fd5fa513bf3d6bf272a8738e66023799f0c82ecd788", size = 1108862, upload-time = "2025-07-19T19:24:26.765Z" },
    { url = "https://files.pythonhosted.org/packages/b0/d5/b37c82519f335f2c472a63fc6215c6f4c51063ecf3166e3acf508011afbd/rignore-0.6.4-cp313-cp313t-musllinux_1_2_x86_64.whl", hash = "sha256:240777332b859dc89dcba59ab6e3f1e062bc8e862ffa3e5f456e93f7fd5cb415", size = 1120002, upload-time = "2025-07-19T19:24:38.952Z" },
    { url = "https://files.pythonhosted.org/packages/ac/72/2f05559ed5e69bdfdb56ea3982b48e6c0017c59f7241f7e1c5cae992b347/rignore-0.6.4-cp314-cp314-manylinux_2_17_x86_64.manylinux2014_x86_64.whl", hash = "sha256:66b0e548753e55cc648f1e7b02d9f74285fe48bb49cec93643d31e563773ab3f", size = 949454, upload-time = "2025-07-19T19:23:38.664Z" },
    { url = "https://files.pythonhosted.org/packages/0b/92/186693c8f838d670510ac1dfb35afbe964320fbffb343ba18f3d24441941/rignore-0.6.4-cp314-cp314-manylinux_2_5_i686.manylinux1_i686.whl", hash = "sha256:6971ac9fdd5a0bd299a181096f091c4f3fd286643adceba98eccc03c688a6637", size = 974663, upload-time = "2025-07-19T19:23:28.24Z" },
]

[[package]]
name = "rsa"
version = "4.9.1"
source = { registry = "https://pypi.org/simple" }
dependencies = [
    { name = "pyasn1" },
]
sdist = { url = "https://files.pythonhosted.org/packages/da/8a/22b7beea3ee0d44b1916c0c1cb0ee3af23b700b6da9f04991899d0c555d4/rsa-4.9.1.tar.gz", hash = "sha256:e7bdbfdb5497da4c07dfd35530e1a902659db6ff241e39d9953cad06ebd0ae75", size = 29034, upload-time = "2025-04-16T09:51:18.218Z" }
wheels = [
    { url = "https://files.pythonhosted.org/packages/64/8d/0133e4eb4beed9e425d9a98ed6e081a55d195481b7632472be1af08d2f6b/rsa-4.9.1-py3-none-any.whl", hash = "sha256:68635866661c6836b8d39430f97a996acbd61bfa49406748ea243539fe239762", size = 34696, upload-time = "2025-04-16T09:51:17.142Z" },
]

[[package]]
name = "sentry-sdk"
version = "2.38.0"
source = { registry = "https://pypi.org/simple" }
dependencies = [
    { name = "certifi" },
    { name = "urllib3" },
]
sdist = { url = "https://files.pythonhosted.org/packages/b2/22/60fd703b34d94d216b2387e048ac82de3e86b63bc28869fb076f8bb0204a/sentry_sdk-2.38.0.tar.gz", hash = "sha256:792d2af45e167e2f8a3347143f525b9b6bac6f058fb2014720b40b84ccbeb985", size = 348116, upload-time = "2025-09-15T15:00:37.846Z" }
wheels = [
    { url = "https://files.pythonhosted.org/packages/7a/84/bde4c4bbb269b71bc09316af8eb00da91f67814d40337cc12ef9c8742541/sentry_sdk-2.38.0-py2.py3-none-any.whl", hash = "sha256:2324aea8573a3fa1576df7fb4d65c4eb8d9929c8fa5939647397a07179eef8d0", size = 370346, upload-time = "2025-09-15T15:00:35.821Z" },
]

[[package]]
name = "shellingham"
version = "1.5.4"
source = { registry = "https://pypi.org/simple" }
sdist = { url = "https://files.pythonhosted.org/packages/58/15/8b3609fd3830ef7b27b655beb4b4e9c62313a4e8da8c676e142cc210d58e/shellingham-1.5.4.tar.gz", hash = "sha256:8dbca0739d487e5bd35ab3ca4b36e11c4078f3a234bfce294b0a0291363404de", size = 10310, upload-time = "2023-10-24T04:13:40.426Z" }
wheels = [
    { url = "https://files.pythonhosted.org/packages/e0/f9/0595336914c5619e5f28a1fb793285925a8cd4b432c9da0a987836c7f822/shellingham-1.5.4-py2.py3-none-any.whl", hash = "sha256:7ecfff8f2fd72616f7481040475a65b2bf8af90a56c89140852d1120324e8686", size = 9755, upload-time = "2023-10-24T04:13:38.866Z" },
]

[[package]]
name = "six"
version = "1.17.0"
source = { registry = "https://pypi.org/simple" }
sdist = { url = "https://files.pythonhosted.org/packages/94/e7/b2c673351809dca68a0e064b6af791aa332cf192da575fd474ed7d6f16a2/six-1.17.0.tar.gz", hash = "sha256:ff70335d468e7eb6ec65b95b99d3a2836546063f63acc5171de367e834932a81", size = 34031, upload-time = "2024-12-04T17:35:28.174Z" }
wheels = [
    { url = "https://files.pythonhosted.org/packages/b7/ce/149a00dd41f10bc29e5921b496af8b574d8413afcd5e30dfa0ed46c2cc5e/six-1.17.0-py2.py3-none-any.whl", hash = "sha256:4721f391ed90541fddacab5acf947aa0d3dc7d27b2e1e8eda2be8970586c3274", size = 11050, upload-time = "2024-12-04T17:35:26.475Z" },
]

[[package]]
name = "sniffio"
version = "1.3.1"
source = { registry = "https://pypi.org/simple" }
sdist = { url = "https://files.pythonhosted.org/packages/a2/87/a6771e1546d97e7e041b6ae58d80074f81b7d5121207425c964ddf5cfdbd/sniffio-1.3.1.tar.gz", hash = "sha256:f4324edc670a0f49750a81b895f35c3adb843cca46f0530f79fc1babb23789dc", size = 20372, upload-time = "2024-02-25T23:20:04.057Z" }
wheels = [
    { url = "https://files.pythonhosted.org/packages/e9/44/75a9c9421471a6c4805dbf2356f7c181a29c1879239abab1ea2cc8f38b40/sniffio-1.3.1-py3-none-any.whl", hash = "sha256:2f6da418d1f1e0fddd844478f41680e794e6051915791a034ff65e5f100525a2", size = 10235, upload-time = "2024-02-25T23:20:01.196Z" },
]

[[package]]
name = "sqlalchemy"
version = "2.0.43"
source = { registry = "https://pypi.org/simple" }
dependencies = [
    { name = "greenlet", marker = "(python_full_version < '3.14' and platform_machine == 'AMD64') or (python_full_version < '3.14' and platform_machine == 'WIN32') or (python_full_version < '3.14' and platform_machine == 'aarch64') or (python_full_version < '3.14' and platform_machine == 'amd64') or (python_full_version < '3.14' and platform_machine == 'ppc64le') or (python_full_version < '3.14' and platform_machine == 'win32') or (python_full_version < '3.14' and platform_machine == 'x86_64')" },
    { name = "typing-extensions" },
]
sdist = { url = "https://files.pythonhosted.org/packages/d7/bc/d59b5d97d27229b0e009bd9098cd81af71c2fa5549c580a0a67b9bed0496/sqlalchemy-2.0.43.tar.gz", hash = "sha256:788bfcef6787a7764169cfe9859fe425bf44559619e1d9f56f5bddf2ebf6f417", size = 9762949, upload-time = "2025-08-11T14:24:58.438Z" }
wheels = [
    { url = "https://files.pythonhosted.org/packages/61/db/20c78f1081446095450bdc6ee6cc10045fce67a8e003a5876b6eaafc5cc4/sqlalchemy-2.0.43-cp312-cp312-macosx_10_13_x86_64.whl", hash = "sha256:20d81fc2736509d7a2bd33292e489b056cbae543661bb7de7ce9f1c0cd6e7f24", size = 2134891, upload-time = "2025-08-11T15:51:13.019Z" },
    { url = "https://files.pythonhosted.org/packages/45/0a/3d89034ae62b200b4396f0f95319f7d86e9945ee64d2343dcad857150fa2/sqlalchemy-2.0.43-cp312-cp312-macosx_11_0_arm64.whl", hash = "sha256:25b9fc27650ff5a2c9d490c13c14906b918b0de1f8fcbb4c992712d8caf40e83", size = 2123061, upload-time = "2025-08-11T15:51:14.319Z" },
    { url = "https://files.pythonhosted.org/packages/cb/10/2711f7ff1805919221ad5bee205971254845c069ee2e7036847103ca1e4c/sqlalchemy-2.0.43-cp312-cp312-manylinux_2_17_aarch64.manylinux2014_aarch64.whl", hash = "sha256:6772e3ca8a43a65a37c88e2f3e2adfd511b0b1da37ef11ed78dea16aeae85bd9", size = 3320384, upload-time = "2025-08-11T15:52:35.088Z" },
    { url = "https://files.pythonhosted.org/packages/6e/0e/3d155e264d2ed2778484006ef04647bc63f55b3e2d12e6a4f787747b5900/sqlalchemy-2.0.43-cp312-cp312-manylinux_2_17_x86_64.manylinux2014_x86_64.whl", hash = "sha256:1a113da919c25f7f641ffbd07fbc9077abd4b3b75097c888ab818f962707eb48", size = 3329648, upload-time = "2025-08-11T15:56:34.153Z" },
    { url = "https://files.pythonhosted.org/packages/5b/81/635100fb19725c931622c673900da5efb1595c96ff5b441e07e3dd61f2be/sqlalchemy-2.0.43-cp312-cp312-musllinux_1_2_aarch64.whl", hash = "sha256:4286a1139f14b7d70141c67a8ae1582fc2b69105f1b09d9573494eb4bb4b2687", size = 3258030, upload-time = "2025-08-11T15:52:36.933Z" },
    { url = "https://files.pythonhosted.org/packages/0c/ed/a99302716d62b4965fded12520c1cbb189f99b17a6d8cf77611d21442e47/sqlalchemy-2.0.43-cp312-cp312-musllinux_1_2_x86_64.whl", hash = "sha256:529064085be2f4d8a6e5fab12d36ad44f1909a18848fcfbdb59cc6d4bbe48efe", size = 3294469, upload-time = "2025-08-11T15:56:35.553Z" },
    { url = "https://files.pythonhosted.org/packages/5d/a2/3a11b06715149bf3310b55a98b5c1e84a42cfb949a7b800bc75cb4e33abc/sqlalchemy-2.0.43-cp312-cp312-win32.whl", hash = "sha256:b535d35dea8bbb8195e7e2b40059e2253acb2b7579b73c1b432a35363694641d", size = 2098906, upload-time = "2025-08-11T15:55:00.645Z" },
    { url = "https://files.pythonhosted.org/packages/bc/09/405c915a974814b90aa591280623adc6ad6b322f61fd5cff80aeaef216c9/sqlalchemy-2.0.43-cp312-cp312-win_amd64.whl", hash = "sha256:1c6d85327ca688dbae7e2b06d7d84cfe4f3fffa5b5f9e21bb6ce9d0e1a0e0e0a", size = 2126260, upload-time = "2025-08-11T15:55:02.965Z" },
    { url = "https://files.pythonhosted.org/packages/41/1c/a7260bd47a6fae7e03768bf66451437b36451143f36b285522b865987ced/sqlalchemy-2.0.43-cp313-cp313-macosx_10_13_x86_64.whl", hash = "sha256:e7c08f57f75a2bb62d7ee80a89686a5e5669f199235c6d1dac75cd59374091c3", size = 2130598, upload-time = "2025-08-11T15:51:15.903Z" },
    { url = "https://files.pythonhosted.org/packages/8e/84/8a337454e82388283830b3586ad7847aa9c76fdd4f1df09cdd1f94591873/sqlalchemy-2.0.43-cp313-cp313-macosx_11_0_arm64.whl", hash = "sha256:14111d22c29efad445cd5021a70a8b42f7d9152d8ba7f73304c4d82460946aaa", size = 2118415, upload-time = "2025-08-11T15:51:17.256Z" },
    { url = "https://files.pythonhosted.org/packages/cf/ff/22ab2328148492c4d71899d62a0e65370ea66c877aea017a244a35733685/sqlalchemy-2.0.43-cp313-cp313-manylinux_2_17_aarch64.manylinux2014_aarch64.whl", hash = "sha256:21b27b56eb2f82653168cefe6cb8e970cdaf4f3a6cb2c5e3c3c1cf3158968ff9", size = 3248707, upload-time = "2025-08-11T15:52:38.444Z" },
    { url = "https://files.pythonhosted.org/packages/dc/29/11ae2c2b981de60187f7cbc84277d9d21f101093d1b2e945c63774477aba/sqlalchemy-2.0.43-cp313-cp313-manylinux_2_17_x86_64.manylinux2014_x86_64.whl", hash = "sha256:9c5a9da957c56e43d72126a3f5845603da00e0293720b03bde0aacffcf2dc04f", size = 3253602, upload-time = "2025-08-11T15:56:37.348Z" },
    { url = "https://files.pythonhosted.org/packages/b8/61/987b6c23b12c56d2be451bc70900f67dd7d989d52b1ee64f239cf19aec69/sqlalchemy-2.0.43-cp313-cp313-musllinux_1_2_aarch64.whl", hash = "sha256:5d79f9fdc9584ec83d1b3c75e9f4595c49017f5594fee1a2217117647225d738", size = 3183248, upload-time = "2025-08-11T15:52:39.865Z" },
    { url = "https://files.pythonhosted.org/packages/86/85/29d216002d4593c2ce1c0ec2cec46dda77bfbcd221e24caa6e85eff53d89/sqlalchemy-2.0.43-cp313-cp313-musllinux_1_2_x86_64.whl", hash = "sha256:9df7126fd9db49e3a5a3999442cc67e9ee8971f3cb9644250107d7296cb2a164", size = 3219363, upload-time = "2025-08-11T15:56:39.11Z" },
    { url = "https://files.pythonhosted.org/packages/b6/e4/bd78b01919c524f190b4905d47e7630bf4130b9f48fd971ae1c6225b6f6a/sqlalchemy-2.0.43-cp313-cp313-win32.whl", hash = "sha256:7f1ac7828857fcedb0361b48b9ac4821469f7694089d15550bbcf9ab22564a1d", size = 2096718, upload-time = "2025-08-11T15:55:05.349Z" },
    { url = "https://files.pythonhosted.org/packages/ac/a5/ca2f07a2a201f9497de1928f787926613db6307992fe5cda97624eb07c2f/sqlalchemy-2.0.43-cp313-cp313-win_amd64.whl", hash = "sha256:971ba928fcde01869361f504fcff3b7143b47d30de188b11c6357c0505824197", size = 2123200, upload-time = "2025-08-11T15:55:07.932Z" },
    { url = "https://files.pythonhosted.org/packages/b8/d9/13bdde6521f322861fab67473cec4b1cc8999f3871953531cf61945fad92/sqlalchemy-2.0.43-py3-none-any.whl", hash = "sha256:1681c21dd2ccee222c2fe0bef671d1aef7c504087c9c4e800371cfcc8ac966fc", size = 1924759, upload-time = "2025-08-11T15:39:53.024Z" },
]

[[package]]
name = "starlette"
version = "0.48.0"
source = { registry = "https://pypi.org/simple" }
dependencies = [
    { name = "anyio" },
    { name = "typing-extensions", marker = "python_full_version < '3.13'" },
]
sdist = { url = "https://files.pythonhosted.org/packages/a7/a5/d6f429d43394057b67a6b5bbe6eae2f77a6bf7459d961fdb224bf206eee6/starlette-0.48.0.tar.gz", hash = "sha256:7e8cee469a8ab2352911528110ce9088fdc6a37d9876926e73da7ce4aa4c7a46", size = 2652949, upload-time = "2025-09-13T08:41:05.699Z" }
wheels = [
    { url = "https://files.pythonhosted.org/packages/be/72/2db2f49247d0a18b4f1bb9a5a39a0162869acf235f3a96418363947b3d46/starlette-0.48.0-py3-none-any.whl", hash = "sha256:0764ca97b097582558ecb498132ed0c7d942f233f365b86ba37770e026510659", size = 73736, upload-time = "2025-09-13T08:41:03.869Z" },
]

[[package]]
name = "typer"
version = "0.17.4"
source = { registry = "https://pypi.org/simple" }
dependencies = [
    { name = "click" },
    { name = "rich" },
    { name = "shellingham" },
    { name = "typing-extensions" },
]
sdist = { url = "https://files.pythonhosted.org/packages/92/e8/2a73ccf9874ec4c7638f172efc8972ceab13a0e3480b389d6ed822f7a822/typer-0.17.4.tar.gz", hash = "sha256:b77dc07d849312fd2bb5e7f20a7af8985c7ec360c45b051ed5412f64d8dc1580", size = 103734, upload-time = "2025-09-05T18:14:40.746Z" }
wheels = [
    { url = "https://files.pythonhosted.org/packages/93/72/6b3e70d32e89a5cbb6a4513726c1ae8762165b027af569289e19ec08edd8/typer-0.17.4-py3-none-any.whl", hash = "sha256:015534a6edaa450e7007eba705d5c18c3349dcea50a6ad79a5ed530967575824", size = 46643, upload-time = "2025-09-05T18:14:39.166Z" },
]

[[package]]
name = "typing-extensions"
version = "4.15.0"
source = { registry = "https://pypi.org/simple" }
sdist = { url = "https://files.pythonhosted.org/packages/72/94/1a15dd82efb362ac84269196e94cf00f187f7ed21c242792a923cdb1c61f/typing_extensions-4.15.0.tar.gz", hash = "sha256:0cea48d173cc12fa28ecabc3b837ea3cf6f38c6d1136f85cbaaf598984861466", size = 109391, upload-time = "2025-08-25T13:49:26.313Z" }
wheels = [
    { url = "https://files.pythonhosted.org/packages/18/67/36e9267722cc04a6b9f15c7f3441c2363321a3ea07da7ae0c0707beb2a9c/typing_extensions-4.15.0-py3-none-any.whl", hash = "sha256:f0fa19c6845758ab08074a0cfa8b7aecb71c999ca73d62883bc25cc018c4e548", size = 44614, upload-time = "2025-08-25T13:49:24.86Z" },
]

[[package]]
name = "typing-inspection"
version = "0.4.1"
source = { registry = "https://pypi.org/simple" }
dependencies = [
    { name = "typing-extensions" },
]
sdist = { url = "https://files.pythonhosted.org/packages/f8/b1/0c11f5058406b3af7609f121aaa6b609744687f1d158b3c3a5bf4cc94238/typing_inspection-0.4.1.tar.gz", hash = "sha256:6ae134cc0203c33377d43188d4064e9b357dba58cff3185f22924610e70a9d28", size = 75726, upload-time = "2025-05-21T18:55:23.885Z" }
wheels = [
    { url = "https://files.pythonhosted.org/packages/17/69/cd203477f944c353c31bade965f880aa1061fd6bf05ded0726ca845b6ff7/typing_inspection-0.4.1-py3-none-any.whl", hash = "sha256:389055682238f53b04f7badcb49b989835495a96700ced5dab2d8feae4b26f51", size = 14552, upload-time = "2025-05-21T18:55:22.152Z" },
]

[[package]]
name = "urllib3"
version = "2.5.0"
source = { registry = "https://pypi.org/simple" }
sdist = { url = "https://files.pythonhosted.org/packages/15/22/9ee70a2574a4f4599c47dd506532914ce044817c7752a79b6a51286319bc/urllib3-2.5.0.tar.gz", hash = "sha256:3fc47733c7e419d4bc3f6b3dc2b4f890bb743906a30d56ba4a5bfa4bbff92760", size = 393185, upload-time = "2025-06-18T14:07:41.644Z" }
wheels = [
    { url = "https://files.pythonhosted.org/packages/a7/c2/fe1e52489ae3122415c51f387e221dd0773709bad6c6cdaa599e8a2c5185/urllib3-2.5.0-py3-none-any.whl", hash = "sha256:e6b01673c0fa6a13e374b50871808eb3bf7046c4b125b216f6bf1cc604cff0dc", size = 129795, upload-time = "2025-06-18T14:07:40.39Z" },
]

[[package]]
name = "uvicorn"
version = "0.35.0"
source = { registry = "https://pypi.org/simple" }
dependencies = [
    { name = "click" },
    { name = "h11" },
]
sdist = { url = "https://files.pythonhosted.org/packages/5e/42/e0e305207bb88c6b8d3061399c6a961ffe5fbb7e2aa63c9234df7259e9cd/uvicorn-0.35.0.tar.gz", hash = "sha256:bc662f087f7cf2ce11a1d7fd70b90c9f98ef2e2831556dd078d131b96cc94a01", size = 78473, upload-time = "2025-06-28T16:15:46.058Z" }
wheels = [
    { url = "https://files.pythonhosted.org/packages/d2/e2/dc81b1bd1dcfe91735810265e9d26bc8ec5da45b4c0f6237e286819194c3/uvicorn-0.35.0-py3-none-any.whl", hash = "sha256:197535216b25ff9b785e29a0b79199f55222193d47f820816e7da751e9bc8d4a", size = 66406, upload-time = "2025-06-28T16:15:44.816Z" },
]

[package.optional-dependencies]
standard = [
    { name = "colorama", marker = "sys_platform == 'win32'" },
    { name = "httptools" },
    { name = "python-dotenv" },
    { name = "pyyaml" },
    { name = "uvloop", marker = "platform_python_implementation != 'PyPy' and sys_platform != 'cygwin' and sys_platform != 'win32'" },
    { name = "watchfiles" },
    { name = "websockets" },
]

[[package]]
name = "uvloop"
version = "0.21.0"
source = { registry = "https://pypi.org/simple" }
sdist = { url = "https://files.pythonhosted.org/packages/af/c0/854216d09d33c543f12a44b393c402e89a920b1a0a7dc634c42de91b9cf6/uvloop-0.21.0.tar.gz", hash = "sha256:3bf12b0fda68447806a7ad847bfa591613177275d35b6724b1ee573faa3704e3", size = 2492741, upload-time = "2024-10-14T23:38:35.489Z" }
wheels = [
    { url = "https://files.pythonhosted.org/packages/8c/4c/03f93178830dc7ce8b4cdee1d36770d2f5ebb6f3d37d354e061eefc73545/uvloop-0.21.0-cp312-cp312-macosx_10_13_universal2.whl", hash = "sha256:359ec2c888397b9e592a889c4d72ba3d6befba8b2bb01743f72fffbde663b59c", size = 1471284, upload-time = "2024-10-14T23:37:47.833Z" },
    { url = "https://files.pythonhosted.org/packages/43/3e/92c03f4d05e50f09251bd8b2b2b584a2a7f8fe600008bcc4523337abe676/uvloop-0.21.0-cp312-cp312-macosx_10_13_x86_64.whl", hash = "sha256:f7089d2dc73179ce5ac255bdf37c236a9f914b264825fdaacaded6990a7fb4c2", size = 821349, upload-time = "2024-10-14T23:37:50.149Z" },
    { url = "https://files.pythonhosted.org/packages/a6/ef/a02ec5da49909dbbfb1fd205a9a1ac4e88ea92dcae885e7c961847cd51e2/uvloop-0.21.0-cp312-cp312-manylinux_2_17_aarch64.manylinux2014_aarch64.whl", hash = "sha256:baa4dcdbd9ae0a372f2167a207cd98c9f9a1ea1188a8a526431eef2f8116cc8d", size = 4580089, upload-time = "2024-10-14T23:37:51.703Z" },
    { url = "https://files.pythonhosted.org/packages/06/a7/b4e6a19925c900be9f98bec0a75e6e8f79bb53bdeb891916609ab3958967/uvloop-0.21.0-cp312-cp312-manylinux_2_17_x86_64.manylinux2014_x86_64.whl", hash = "sha256:86975dca1c773a2c9864f4c52c5a55631038e387b47eaf56210f873887b6c8dc", size = 4693770, upload-time = "2024-10-14T23:37:54.122Z" },
    { url = "https://files.pythonhosted.org/packages/ce/0c/f07435a18a4b94ce6bd0677d8319cd3de61f3a9eeb1e5f8ab4e8b5edfcb3/uvloop-0.21.0-cp312-cp312-musllinux_1_2_aarch64.whl", hash = "sha256:461d9ae6660fbbafedd07559c6a2e57cd553b34b0065b6550685f6653a98c1cb", size = 4451321, upload-time = "2024-10-14T23:37:55.766Z" },
    { url = "https://files.pythonhosted.org/packages/8f/eb/f7032be105877bcf924709c97b1bf3b90255b4ec251f9340cef912559f28/uvloop-0.21.0-cp312-cp312-musllinux_1_2_x86_64.whl", hash = "sha256:183aef7c8730e54c9a3ee3227464daed66e37ba13040bb3f350bc2ddc040f22f", size = 4659022, upload-time = "2024-10-14T23:37:58.195Z" },
    { url = "https://files.pythonhosted.org/packages/3f/8d/2cbef610ca21539f0f36e2b34da49302029e7c9f09acef0b1c3b5839412b/uvloop-0.21.0-cp313-cp313-macosx_10_13_universal2.whl", hash = "sha256:bfd55dfcc2a512316e65f16e503e9e450cab148ef11df4e4e679b5e8253a5281", size = 1468123, upload-time = "2024-10-14T23:38:00.688Z" },
    { url = "https://files.pythonhosted.org/packages/93/0d/b0038d5a469f94ed8f2b2fce2434a18396d8fbfb5da85a0a9781ebbdec14/uvloop-0.21.0-cp313-cp313-macosx_10_13_x86_64.whl", hash = "sha256:787ae31ad8a2856fc4e7c095341cccc7209bd657d0e71ad0dc2ea83c4a6fa8af", size = 819325, upload-time = "2024-10-14T23:38:02.309Z" },
    { url = "https://files.pythonhosted.org/packages/50/94/0a687f39e78c4c1e02e3272c6b2ccdb4e0085fda3b8352fecd0410ccf915/uvloop-0.21.0-cp313-cp313-manylinux_2_17_aarch64.manylinux2014_aarch64.whl", hash = "sha256:5ee4d4ef48036ff6e5cfffb09dd192c7a5027153948d85b8da7ff705065bacc6", size = 4582806, upload-time = "2024-10-14T23:38:04.711Z" },
    { url = "https://files.pythonhosted.org/packages/d2/19/f5b78616566ea68edd42aacaf645adbf71fbd83fc52281fba555dc27e3f1/uvloop-0.21.0-cp313-cp313-manylinux_2_17_x86_64.manylinux2014_x86_64.whl", hash = "sha256:f3df876acd7ec037a3d005b3ab85a7e4110422e4d9c1571d4fc89b0fc41b6816", size = 4701068, upload-time = "2024-10-14T23:38:06.385Z" },
    { url = "https://files.pythonhosted.org/packages/47/57/66f061ee118f413cd22a656de622925097170b9380b30091b78ea0c6ea75/uvloop-0.21.0-cp313-cp313-musllinux_1_2_aarch64.whl", hash = "sha256:bd53ecc9a0f3d87ab847503c2e1552b690362e005ab54e8a48ba97da3924c0dc", size = 4454428, upload-time = "2024-10-14T23:38:08.416Z" },
    { url = "https://files.pythonhosted.org/packages/63/9a/0962b05b308494e3202d3f794a6e85abe471fe3cafdbcf95c2e8c713aabd/uvloop-0.21.0-cp313-cp313-musllinux_1_2_x86_64.whl", hash = "sha256:a5c39f217ab3c663dc699c04cbd50c13813e31d917642d459fdcec07555cc553", size = 4660018, upload-time = "2024-10-14T23:38:10.888Z" },
]

[[package]]
name = "watchfiles"
version = "1.1.0"
source = { registry = "https://pypi.org/simple" }
dependencies = [
    { name = "anyio" },
]
sdist = { url = "https://files.pythonhosted.org/packages/2a/9a/d451fcc97d029f5812e898fd30a53fd8c15c7bbd058fd75cfc6beb9bd761/watchfiles-1.1.0.tar.gz", hash = "sha256:693ed7ec72cbfcee399e92c895362b6e66d63dac6b91e2c11ae03d10d503e575", size = 94406, upload-time = "2025-06-15T19:06:59.42Z" }
wheels = [
    { url = "https://files.pythonhosted.org/packages/f6/b8/858957045a38a4079203a33aaa7d23ea9269ca7761c8a074af3524fbb240/watchfiles-1.1.0-cp312-cp312-macosx_10_12_x86_64.whl", hash = "sha256:9dc001c3e10de4725c749d4c2f2bdc6ae24de5a88a339c4bce32300a31ede179", size = 402339, upload-time = "2025-06-15T19:05:24.516Z" },
    { url = "https://files.pythonhosted.org/packages/80/28/98b222cca751ba68e88521fabd79a4fab64005fc5976ea49b53fa205d1fa/watchfiles-1.1.0-cp312-cp312-macosx_11_0_arm64.whl", hash = "sha256:d9ba68ec283153dead62cbe81872d28e053745f12335d037de9cbd14bd1877f5", size = 394409, upload-time = "2025-06-15T19:05:25.469Z" },
    { url = "https://files.pythonhosted.org/packages/86/50/dee79968566c03190677c26f7f47960aff738d32087087bdf63a5473e7df/watchfiles-1.1.0-cp312-cp312-manylinux_2_17_aarch64.manylinux2014_aarch64.whl", hash = "sha256:130fc497b8ee68dce163e4254d9b0356411d1490e868bd8790028bc46c5cc297", size = 450939, upload-time = "2025-06-15T19:05:26.494Z" },
    { url = "https://files.pythonhosted.org/packages/40/45/a7b56fb129700f3cfe2594a01aa38d033b92a33dddce86c8dfdfc1247b72/watchfiles-1.1.0-cp312-cp312-manylinux_2_17_armv7l.manylinux2014_armv7l.whl", hash = "sha256:50a51a90610d0845a5931a780d8e51d7bd7f309ebc25132ba975aca016b576a0", size = 457270, upload-time = "2025-06-15T19:05:27.466Z" },
    { url = "https://files.pythonhosted.org/packages/b5/c8/fa5ef9476b1d02dc6b5e258f515fcaaecf559037edf8b6feffcbc097c4b8/watchfiles-1.1.0-cp312-cp312-manylinux_2_17_i686.manylinux2014_i686.whl", hash = "sha256:dc44678a72ac0910bac46fa6a0de6af9ba1355669b3dfaf1ce5f05ca7a74364e", size = 483370, upload-time = "2025-06-15T19:05:28.548Z" },
    { url = "https://files.pythonhosted.org/packages/98/68/42cfcdd6533ec94f0a7aab83f759ec11280f70b11bfba0b0f885e298f9bd/watchfiles-1.1.0-cp312-cp312-manylinux_2_17_ppc64le.manylinux2014_ppc64le.whl", hash = "sha256:a543492513a93b001975ae283a51f4b67973662a375a403ae82f420d2c7205ee", size = 598654, upload-time = "2025-06-15T19:05:29.997Z" },
    { url = "https://files.pythonhosted.org/packages/d3/74/b2a1544224118cc28df7e59008a929e711f9c68ce7d554e171b2dc531352/watchfiles-1.1.0-cp312-cp312-manylinux_2_17_s390x.manylinux2014_s390x.whl", hash = "sha256:8ac164e20d17cc285f2b94dc31c384bc3aa3dd5e7490473b3db043dd70fbccfd", size = 478667, upload-time = "2025-06-15T19:05:31.172Z" },
    { url = "https://files.pythonhosted.org/packages/8c/77/e3362fe308358dc9f8588102481e599c83e1b91c2ae843780a7ded939a35/watchfiles-1.1.0-cp312-cp312-manylinux_2_17_x86_64.manylinux2014_x86_64.whl", hash = "sha256:f7590d5a455321e53857892ab8879dce62d1f4b04748769f5adf2e707afb9d4f", size = 452213, upload-time = "2025-06-15T19:05:32.299Z" },
    { url = "https://files.pythonhosted.org/packages/6e/17/c8f1a36540c9a1558d4faf08e909399e8133599fa359bf52ec8fcee5be6f/watchfiles-1.1.0-cp312-cp312-musllinux_1_1_aarch64.whl", hash = "sha256:37d3d3f7defb13f62ece99e9be912afe9dd8a0077b7c45ee5a57c74811d581a4", size = 626718, upload-time = "2025-06-15T19:05:33.415Z" },
    { url = "https://files.pythonhosted.org/packages/26/45/fb599be38b4bd38032643783d7496a26a6f9ae05dea1a42e58229a20ac13/watchfiles-1.1.0-cp312-cp312-musllinux_1_1_x86_64.whl", hash = "sha256:7080c4bb3efd70a07b1cc2df99a7aa51d98685be56be6038c3169199d0a1c69f", size = 623098, upload-time = "2025-06-15T19:05:34.534Z" },
    { url = "https://files.pythonhosted.org/packages/a1/e7/fdf40e038475498e160cd167333c946e45d8563ae4dd65caf757e9ffe6b4/watchfiles-1.1.0-cp312-cp312-win32.whl", hash = "sha256:cbcf8630ef4afb05dc30107bfa17f16c0896bb30ee48fc24bf64c1f970f3b1fd", size = 279209, upload-time = "2025-06-15T19:05:35.577Z" },
    { url = "https://files.pythonhosted.org/packages/3f/d3/3ae9d5124ec75143bdf088d436cba39812122edc47709cd2caafeac3266f/watchfiles-1.1.0-cp312-cp312-win_amd64.whl", hash = "sha256:cbd949bdd87567b0ad183d7676feb98136cde5bb9025403794a4c0db28ed3a47", size = 292786, upload-time = "2025-06-15T19:05:36.559Z" },
    { url = "https://files.pythonhosted.org/packages/26/2f/7dd4fc8b5f2b34b545e19629b4a018bfb1de23b3a496766a2c1165ca890d/watchfiles-1.1.0-cp312-cp312-win_arm64.whl", hash = "sha256:0a7d40b77f07be87c6faa93d0951a0fcd8cbca1ddff60a1b65d741bac6f3a9f6", size = 284343, upload-time = "2025-06-15T19:05:37.5Z" },
    { url = "https://files.pythonhosted.org/packages/d3/42/fae874df96595556a9089ade83be34a2e04f0f11eb53a8dbf8a8a5e562b4/watchfiles-1.1.0-cp313-cp313-macosx_10_12_x86_64.whl", hash = "sha256:5007f860c7f1f8df471e4e04aaa8c43673429047d63205d1630880f7637bca30", size = 402004, upload-time = "2025-06-15T19:05:38.499Z" },
    { url = "https://files.pythonhosted.org/packages/fa/55/a77e533e59c3003d9803c09c44c3651224067cbe7fb5d574ddbaa31e11ca/watchfiles-1.1.0-cp313-cp313-macosx_11_0_arm64.whl", hash = "sha256:20ecc8abbd957046f1fe9562757903f5eaf57c3bce70929fda6c7711bb58074a", size = 393671, upload-time = "2025-06-15T19:05:39.52Z" },
    { url = "https://files.pythonhosted.org/packages/05/68/b0afb3f79c8e832e6571022611adbdc36e35a44e14f129ba09709aa4bb7a/watchfiles-1.1.0-cp313-cp313-manylinux_2_17_aarch64.manylinux2014_aarch64.whl", hash = "sha256:f2f0498b7d2a3c072766dba3274fe22a183dbea1f99d188f1c6c72209a1063dc", size = 449772, upload-time = "2025-06-15T19:05:40.897Z" },
    { url = "https://files.pythonhosted.org/packages/ff/05/46dd1f6879bc40e1e74c6c39a1b9ab9e790bf1f5a2fe6c08b463d9a807f4/watchfiles-1.1.0-cp313-cp313-manylinux_2_17_armv7l.manylinux2014_armv7l.whl", hash = "sha256:239736577e848678e13b201bba14e89718f5c2133dfd6b1f7846fa1b58a8532b", size = 456789, upload-time = "2025-06-15T19:05:42.045Z" },
    { url = "https://files.pythonhosted.org/packages/8b/ca/0eeb2c06227ca7f12e50a47a3679df0cd1ba487ea19cf844a905920f8e95/watchfiles-1.1.0-cp313-cp313-manylinux_2_17_i686.manylinux2014_i686.whl", hash = "sha256:eff4b8d89f444f7e49136dc695599a591ff769300734446c0a86cba2eb2f9895", size = 482551, upload-time = "2025-06-15T19:05:43.781Z" },
    { url = "https://files.pythonhosted.org/packages/31/47/2cecbd8694095647406645f822781008cc524320466ea393f55fe70eed3b/watchfiles-1.1.0-cp313-cp313-manylinux_2_17_ppc64le.manylinux2014_ppc64le.whl", hash = "sha256:12b0a02a91762c08f7264e2e79542f76870c3040bbc847fb67410ab81474932a", size = 597420, upload-time = "2025-06-15T19:05:45.244Z" },
    { url = "https://files.pythonhosted.org/packages/d9/7e/82abc4240e0806846548559d70f0b1a6dfdca75c1b4f9fa62b504ae9b083/watchfiles-1.1.0-cp313-cp313-manylinux_2_17_s390x.manylinux2014_s390x.whl", hash = "sha256:29e7bc2eee15cbb339c68445959108803dc14ee0c7b4eea556400131a8de462b", size = 477950, upload-time = "2025-06-15T19:05:46.332Z" },
    { url = "https://files.pythonhosted.org/packages/25/0d/4d564798a49bf5482a4fa9416dea6b6c0733a3b5700cb8a5a503c4b15853/watchfiles-1.1.0-cp313-cp313-manylinux_2_17_x86_64.manylinux2014_x86_64.whl", hash = "sha256:d9481174d3ed982e269c090f780122fb59cee6c3796f74efe74e70f7780ed94c", size = 451706, upload-time = "2025-06-15T19:05:47.459Z" },
    { url = "https://files.pythonhosted.org/packages/81/b5/5516cf46b033192d544102ea07c65b6f770f10ed1d0a6d388f5d3874f6e4/watchfiles-1.1.0-cp313-cp313-musllinux_1_1_aarch64.whl", hash = "sha256:80f811146831c8c86ab17b640801c25dc0a88c630e855e2bef3568f30434d52b", size = 625814, upload-time = "2025-06-15T19:05:48.654Z" },
    { url = "https://files.pythonhosted.org/packages/0c/dd/7c1331f902f30669ac3e754680b6edb9a0dd06dea5438e61128111fadd2c/watchfiles-1.1.0-cp313-cp313-musllinux_1_1_x86_64.whl", hash = "sha256:60022527e71d1d1fda67a33150ee42869042bce3d0fcc9cc49be009a9cded3fb", size = 622820, upload-time = "2025-06-15T19:05:50.088Z" },
    { url = "https://files.pythonhosted.org/packages/1b/14/36d7a8e27cd128d7b1009e7715a7c02f6c131be9d4ce1e5c3b73d0e342d8/watchfiles-1.1.0-cp313-cp313-win32.whl", hash = "sha256:32d6d4e583593cb8576e129879ea0991660b935177c0f93c6681359b3654bfa9", size = 279194, upload-time = "2025-06-15T19:05:51.186Z" },
    { url = "https://files.pythonhosted.org/packages/25/41/2dd88054b849aa546dbeef5696019c58f8e0774f4d1c42123273304cdb2e/watchfiles-1.1.0-cp313-cp313-win_amd64.whl", hash = "sha256:f21af781a4a6fbad54f03c598ab620e3a77032c5878f3d780448421a6e1818c7", size = 292349, upload-time = "2025-06-15T19:05:52.201Z" },
    { url = "https://files.pythonhosted.org/packages/c8/cf/421d659de88285eb13941cf11a81f875c176f76a6d99342599be88e08d03/watchfiles-1.1.0-cp313-cp313-win_arm64.whl", hash = "sha256:5366164391873ed76bfdf618818c82084c9db7fac82b64a20c44d335eec9ced5", size = 283836, upload-time = "2025-06-15T19:05:53.265Z" },
    { url = "https://files.pythonhosted.org/packages/45/10/6faf6858d527e3599cc50ec9fcae73590fbddc1420bd4fdccfebffeedbc6/watchfiles-1.1.0-cp313-cp313t-macosx_10_12_x86_64.whl", hash = "sha256:17ab167cca6339c2b830b744eaf10803d2a5b6683be4d79d8475d88b4a8a4be1", size = 400343, upload-time = "2025-06-15T19:05:54.252Z" },
    { url = "https://files.pythonhosted.org/packages/03/20/5cb7d3966f5e8c718006d0e97dfe379a82f16fecd3caa7810f634412047a/watchfiles-1.1.0-cp313-cp313t-macosx_11_0_arm64.whl", hash = "sha256:328dbc9bff7205c215a7807da7c18dce37da7da718e798356212d22696404339", size = 392916, upload-time = "2025-06-15T19:05:55.264Z" },
    { url = "https://files.pythonhosted.org/packages/8c/07/d8f1176328fa9e9581b6f120b017e286d2a2d22ae3f554efd9515c8e1b49/watchfiles-1.1.0-cp313-cp313t-manylinux_2_17_aarch64.manylinux2014_aarch64.whl", hash = "sha256:f7208ab6e009c627b7557ce55c465c98967e8caa8b11833531fdf95799372633", size = 449582, upload-time = "2025-06-15T19:05:56.317Z" },
    { url = "https://files.pythonhosted.org/packages/66/e8/80a14a453cf6038e81d072a86c05276692a1826471fef91df7537dba8b46/watchfiles-1.1.0-cp313-cp313t-manylinux_2_17_armv7l.manylinux2014_armv7l.whl", hash = "sha256:a8f6f72974a19efead54195bc9bed4d850fc047bb7aa971268fd9a8387c89011", size = 456752, upload-time = "2025-06-15T19:05:57.359Z" },
    { url = "https://files.pythonhosted.org/packages/5a/25/0853b3fe0e3c2f5af9ea60eb2e781eade939760239a72c2d38fc4cc335f6/watchfiles-1.1.0-cp313-cp313t-manylinux_2_17_i686.manylinux2014_i686.whl", hash = "sha256:d181ef50923c29cf0450c3cd47e2f0557b62218c50b2ab8ce2ecaa02bd97e670", size = 481436, upload-time = "2025-06-15T19:05:58.447Z" },
    { url = "https://files.pythonhosted.org/packages/fe/9e/4af0056c258b861fbb29dcb36258de1e2b857be4a9509e6298abcf31e5c9/watchfiles-1.1.0-cp313-cp313t-manylinux_2_17_ppc64le.manylinux2014_ppc64le.whl", hash = "sha256:adb4167043d3a78280d5d05ce0ba22055c266cf8655ce942f2fb881262ff3cdf", size = 596016, upload-time = "2025-06-15T19:05:59.59Z" },
    { url = "https://files.pythonhosted.org/packages/c5/fa/95d604b58aa375e781daf350897aaaa089cff59d84147e9ccff2447c8294/watchfiles-1.1.0-cp313-cp313t-manylinux_2_17_s390x.manylinux2014_s390x.whl", hash = "sha256:8c5701dc474b041e2934a26d31d39f90fac8a3dee2322b39f7729867f932b1d4", size = 476727, upload-time = "2025-06-15T19:06:01.086Z" },
    { url = "https://files.pythonhosted.org/packages/65/95/fe479b2664f19be4cf5ceeb21be05afd491d95f142e72d26a42f41b7c4f8/watchfiles-1.1.0-cp313-cp313t-manylinux_2_17_x86_64.manylinux2014_x86_64.whl", hash = "sha256:b067915e3c3936966a8607f6fe5487df0c9c4afb85226613b520890049deea20", size = 451864, upload-time = "2025-06-15T19:06:02.144Z" },
    { url = "https://files.pythonhosted.org/packages/d3/8a/3c4af14b93a15ce55901cd7a92e1a4701910f1768c78fb30f61d2b79785b/watchfiles-1.1.0-cp313-cp313t-musllinux_1_1_aarch64.whl", hash = "sha256:9c733cda03b6d636b4219625a4acb5c6ffb10803338e437fb614fef9516825ef", size = 625626, upload-time = "2025-06-15T19:06:03.578Z" },
    { url = "https://files.pythonhosted.org/packages/da/f5/cf6aa047d4d9e128f4b7cde615236a915673775ef171ff85971d698f3c2c/watchfiles-1.1.0-cp313-cp313t-musllinux_1_1_x86_64.whl", hash = "sha256:cc08ef8b90d78bfac66f0def80240b0197008e4852c9f285907377b2947ffdcb", size = 622744, upload-time = "2025-06-15T19:06:05.066Z" },
    { url = "https://files.pythonhosted.org/packages/2c/00/70f75c47f05dea6fd30df90f047765f6fc2d6eb8b5a3921379b0b04defa2/watchfiles-1.1.0-cp314-cp314-macosx_10_12_x86_64.whl", hash = "sha256:9974d2f7dc561cce3bb88dfa8eb309dab64c729de85fba32e98d75cf24b66297", size = 402114, upload-time = "2025-06-15T19:06:06.186Z" },
    { url = "https://files.pythonhosted.org/packages/53/03/acd69c48db4a1ed1de26b349d94077cca2238ff98fd64393f3e97484cae6/watchfiles-1.1.0-cp314-cp314-macosx_11_0_arm64.whl", hash = "sha256:c68e9f1fcb4d43798ad8814c4c1b61547b014b667216cb754e606bfade587018", size = 393879, upload-time = "2025-06-15T19:06:07.369Z" },
    { url = "https://files.pythonhosted.org/packages/2f/c8/a9a2a6f9c8baa4eceae5887fecd421e1b7ce86802bcfc8b6a942e2add834/watchfiles-1.1.0-cp314-cp314-manylinux_2_17_aarch64.manylinux2014_aarch64.whl", hash = "sha256:95ab1594377effac17110e1352989bdd7bdfca9ff0e5eeccd8c69c5389b826d0", size = 450026, upload-time = "2025-06-15T19:06:08.476Z" },
    { url = "https://files.pythonhosted.org/packages/fe/51/d572260d98388e6e2b967425c985e07d47ee6f62e6455cefb46a6e06eda5/watchfiles-1.1.0-cp314-cp314-manylinux_2_17_armv7l.manylinux2014_armv7l.whl", hash = "sha256:fba9b62da882c1be1280a7584ec4515d0a6006a94d6e5819730ec2eab60ffe12", size = 457917, upload-time = "2025-06-15T19:06:09.988Z" },
    { url = "https://files.pythonhosted.org/packages/c6/2d/4258e52917bf9f12909b6ec314ff9636276f3542f9d3807d143f27309104/watchfiles-1.1.0-cp314-cp314-manylinux_2_17_i686.manylinux2014_i686.whl", hash = "sha256:3434e401f3ce0ed6b42569128b3d1e3af773d7ec18751b918b89cd49c14eaafb", size = 483602, upload-time = "2025-06-15T19:06:11.088Z" },
    { url = "https://files.pythonhosted.org/packages/84/99/bee17a5f341a4345fe7b7972a475809af9e528deba056f8963d61ea49f75/watchfiles-1.1.0-cp314-cp314-manylinux_2_17_ppc64le.manylinux2014_ppc64le.whl", hash = "sha256:fa257a4d0d21fcbca5b5fcba9dca5a78011cb93c0323fb8855c6d2dfbc76eb77", size = 596758, upload-time = "2025-06-15T19:06:12.197Z" },
    { url = "https://files.pythonhosted.org/packages/40/76/e4bec1d59b25b89d2b0716b41b461ed655a9a53c60dc78ad5771fda5b3e6/watchfiles-1.1.0-cp314-cp314-manylinux_2_17_s390x.manylinux2014_s390x.whl", hash = "sha256:7fd1b3879a578a8ec2076c7961076df540b9af317123f84569f5a9ddee64ce92", size = 477601, upload-time = "2025-06-15T19:06:13.391Z" },
    { url = "https://files.pythonhosted.org/packages/1f/fa/a514292956f4a9ce3c567ec0c13cce427c158e9f272062685a8a727d08fc/watchfiles-1.1.0-cp314-cp314-manylinux_2_17_x86_64.manylinux2014_x86_64.whl", hash = "sha256:62cc7a30eeb0e20ecc5f4bd113cd69dcdb745a07c68c0370cea919f373f65d9e", size = 451936, upload-time = "2025-06-15T19:06:14.656Z" },
    { url = "https://files.pythonhosted.org/packages/32/5d/c3bf927ec3bbeb4566984eba8dd7a8eb69569400f5509904545576741f88/watchfiles-1.1.0-cp314-cp314-musllinux_1_1_aarch64.whl", hash = "sha256:891c69e027748b4a73847335d208e374ce54ca3c335907d381fde4e41661b13b", size = 626243, upload-time = "2025-06-15T19:06:16.232Z" },
    { url = "https://files.pythonhosted.org/packages/e6/65/6e12c042f1a68c556802a84d54bb06d35577c81e29fba14019562479159c/watchfiles-1.1.0-cp314-cp314-musllinux_1_1_x86_64.whl", hash = "sha256:12fe8eaffaf0faa7906895b4f8bb88264035b3f0243275e0bf24af0436b27259", size = 623073, upload-time = "2025-06-15T19:06:17.457Z" },
    { url = "https://files.pythonhosted.org/packages/89/ab/7f79d9bf57329e7cbb0a6fd4c7bd7d0cee1e4a8ef0041459f5409da3506c/watchfiles-1.1.0-cp314-cp314t-macosx_10_12_x86_64.whl", hash = "sha256:bfe3c517c283e484843cb2e357dd57ba009cff351edf45fb455b5fbd1f45b15f", size = 400872, upload-time = "2025-06-15T19:06:18.57Z" },
    { url = "https://files.pythonhosted.org/packages/df/d5/3f7bf9912798e9e6c516094db6b8932df53b223660c781ee37607030b6d3/watchfiles-1.1.0-cp314-cp314t-macosx_11_0_arm64.whl", hash = "sha256:a9ccbf1f129480ed3044f540c0fdbc4ee556f7175e5ab40fe077ff6baf286d4e", size = 392877, upload-time = "2025-06-15T19:06:19.55Z" },
    { url = "https://files.pythonhosted.org/packages/0d/c5/54ec7601a2798604e01c75294770dbee8150e81c6e471445d7601610b495/watchfiles-1.1.0-cp314-cp314t-manylinux_2_17_aarch64.manylinux2014_aarch64.whl", hash = "sha256:ba0e3255b0396cac3cc7bbace76404dd72b5438bf0d8e7cefa2f79a7f3649caa", size = 449645, upload-time = "2025-06-15T19:06:20.66Z" },
    { url = "https://files.pythonhosted.org/packages/0a/04/c2f44afc3b2fce21ca0b7802cbd37ed90a29874f96069ed30a36dfe57c2b/watchfiles-1.1.0-cp314-cp314t-manylinux_2_17_armv7l.manylinux2014_armv7l.whl", hash = "sha256:4281cd9fce9fc0a9dbf0fc1217f39bf9cf2b4d315d9626ef1d4e87b84699e7e8", size = 457424, upload-time = "2025-06-15T19:06:21.712Z" },
    { url = "https://files.pythonhosted.org/packages/9f/b0/eec32cb6c14d248095261a04f290636da3df3119d4040ef91a4a50b29fa5/watchfiles-1.1.0-cp314-cp314t-manylinux_2_17_i686.manylinux2014_i686.whl", hash = "sha256:6d2404af8db1329f9a3c9b79ff63e0ae7131986446901582067d9304ae8aaf7f", size = 481584, upload-time = "2025-06-15T19:06:22.777Z" },
    { url = "https://files.pythonhosted.org/packages/d1/e2/ca4bb71c68a937d7145aa25709e4f5d68eb7698a25ce266e84b55d591bbd/watchfiles-1.1.0-cp314-cp314t-manylinux_2_17_ppc64le.manylinux2014_ppc64le.whl", hash = "sha256:e78b6ed8165996013165eeabd875c5dfc19d41b54f94b40e9fff0eb3193e5e8e", size = 596675, upload-time = "2025-06-15T19:06:24.226Z" },
    { url = "https://files.pythonhosted.org/packages/a1/dd/b0e4b7fb5acf783816bc950180a6cd7c6c1d2cf7e9372c0ea634e722712b/watchfiles-1.1.0-cp314-cp314t-manylinux_2_17_s390x.manylinux2014_s390x.whl", hash = "sha256:249590eb75ccc117f488e2fabd1bfa33c580e24b96f00658ad88e38844a040bb", size = 477363, upload-time = "2025-06-15T19:06:25.42Z" },
    { url = "https://files.pythonhosted.org/packages/69/c4/088825b75489cb5b6a761a4542645718893d395d8c530b38734f19da44d2/watchfiles-1.1.0-cp314-cp314t-manylinux_2_17_x86_64.manylinux2014_x86_64.whl", hash = "sha256:d05686b5487cfa2e2c28ff1aa370ea3e6c5accfe6435944ddea1e10d93872147", size = 452240, upload-time = "2025-06-15T19:06:26.552Z" },
    { url = "https://files.pythonhosted.org/packages/10/8c/22b074814970eeef43b7c44df98c3e9667c1f7bf5b83e0ff0201b0bd43f9/watchfiles-1.1.0-cp314-cp314t-musllinux_1_1_aarch64.whl", hash = "sha256:d0e10e6f8f6dc5762adee7dece33b722282e1f59aa6a55da5d493a97282fedd8", size = 625607, upload-time = "2025-06-15T19:06:27.606Z" },
    { url = "https://files.pythonhosted.org/packages/32/fa/a4f5c2046385492b2273213ef815bf71a0d4c1943b784fb904e184e30201/watchfiles-1.1.0-cp314-cp314t-musllinux_1_1_x86_64.whl", hash = "sha256:af06c863f152005c7592df1d6a7009c836a247c9d8adb78fef8575a5a98699db", size = 623315, upload-time = "2025-06-15T19:06:29.076Z" },
]

[[package]]
name = "websockets"
version = "15.0.1"
source = { registry = "https://pypi.org/simple" }
sdist = { url = "https://files.pythonhosted.org/packages/21/e6/26d09fab466b7ca9c7737474c52be4f76a40301b08362eb2dbc19dcc16c1/websockets-15.0.1.tar.gz", hash = "sha256:82544de02076bafba038ce055ee6412d68da13ab47f0c60cab827346de828dee", size = 177016, upload-time = "2025-03-05T20:03:41.606Z" }
wheels = [
    { url = "https://files.pythonhosted.org/packages/51/6b/4545a0d843594f5d0771e86463606a3988b5a09ca5123136f8a76580dd63/websockets-15.0.1-cp312-cp312-macosx_10_13_universal2.whl", hash = "sha256:3e90baa811a5d73f3ca0bcbf32064d663ed81318ab225ee4f427ad4e26e5aff3", size = 175437, upload-time = "2025-03-05T20:02:16.706Z" },
    { url = "https://files.pythonhosted.org/packages/f4/71/809a0f5f6a06522af902e0f2ea2757f71ead94610010cf570ab5c98e99ed/websockets-15.0.1-cp312-cp312-macosx_10_13_x86_64.whl", hash = "sha256:592f1a9fe869c778694f0aa806ba0374e97648ab57936f092fd9d87f8bc03665", size = 173096, upload-time = "2025-03-05T20:02:18.832Z" },
    { url = "https://files.pythonhosted.org/packages/3d/69/1a681dd6f02180916f116894181eab8b2e25b31e484c5d0eae637ec01f7c/websockets-15.0.1-cp312-cp312-macosx_11_0_arm64.whl", hash = "sha256:0701bc3cfcb9164d04a14b149fd74be7347a530ad3bbf15ab2c678a2cd3dd9a2", size = 173332, upload-time = "2025-03-05T20:02:20.187Z" },
    { url = "https://files.pythonhosted.org/packages/a6/02/0073b3952f5bce97eafbb35757f8d0d54812b6174ed8dd952aa08429bcc3/websockets-15.0.1-cp312-cp312-manylinux_2_17_aarch64.manylinux2014_aarch64.whl", hash = "sha256:e8b56bdcdb4505c8078cb6c7157d9811a85790f2f2b3632c7d1462ab5783d215", size = 183152, upload-time = "2025-03-05T20:02:22.286Z" },
    { url = "https://files.pythonhosted.org/packages/74/45/c205c8480eafd114b428284840da0b1be9ffd0e4f87338dc95dc6ff961a1/websockets-15.0.1-cp312-cp312-manylinux_2_5_i686.manylinux1_i686.manylinux_2_17_i686.manylinux2014_i686.whl", hash = "sha256:0af68c55afbd5f07986df82831c7bff04846928ea8d1fd7f30052638788bc9b5", size = 182096, upload-time = "2025-03-05T20:02:24.368Z" },
    { url = "https://files.pythonhosted.org/packages/14/8f/aa61f528fba38578ec553c145857a181384c72b98156f858ca5c8e82d9d3/websockets-15.0.1-cp312-cp312-manylinux_2_5_x86_64.manylinux1_x86_64.manylinux_2_17_x86_64.manylinux2014_x86_64.whl", hash = "sha256:64dee438fed052b52e4f98f76c5790513235efaa1ef7f3f2192c392cd7c91b65", size = 182523, upload-time = "2025-03-05T20:02:25.669Z" },
    { url = "https://files.pythonhosted.org/packages/ec/6d/0267396610add5bc0d0d3e77f546d4cd287200804fe02323797de77dbce9/websockets-15.0.1-cp312-cp312-musllinux_1_2_aarch64.whl", hash = "sha256:d5f6b181bb38171a8ad1d6aa58a67a6aa9d4b38d0f8c5f496b9e42561dfc62fe", size = 182790, upload-time = "2025-03-05T20:02:26.99Z" },
    { url = "https://files.pythonhosted.org/packages/02/05/c68c5adbf679cf610ae2f74a9b871ae84564462955d991178f95a1ddb7dd/websockets-15.0.1-cp312-cp312-musllinux_1_2_i686.whl", hash = "sha256:5d54b09eba2bada6011aea5375542a157637b91029687eb4fdb2dab11059c1b4", size = 182165, upload-time = "2025-03-05T20:02:30.291Z" },
    { url = "https://files.pythonhosted.org/packages/29/93/bb672df7b2f5faac89761cb5fa34f5cec45a4026c383a4b5761c6cea5c16/websockets-15.0.1-cp312-cp312-musllinux_1_2_x86_64.whl", hash = "sha256:3be571a8b5afed347da347bfcf27ba12b069d9d7f42cb8c7028b5e98bbb12597", size = 182160, upload-time = "2025-03-05T20:02:31.634Z" },
    { url = "https://files.pythonhosted.org/packages/ff/83/de1f7709376dc3ca9b7eeb4b9a07b4526b14876b6d372a4dc62312bebee0/websockets-15.0.1-cp312-cp312-win32.whl", hash = "sha256:c338ffa0520bdb12fbc527265235639fb76e7bc7faafbb93f6ba80d9c06578a9", size = 176395, upload-time = "2025-03-05T20:02:33.017Z" },
    { url = "https://files.pythonhosted.org/packages/7d/71/abf2ebc3bbfa40f391ce1428c7168fb20582d0ff57019b69ea20fa698043/websockets-15.0.1-cp312-cp312-win_amd64.whl", hash = "sha256:fcd5cf9e305d7b8338754470cf69cf81f420459dbae8a3b40cee57417f4614a7", size = 176841, upload-time = "2025-03-05T20:02:34.498Z" },
    { url = "https://files.pythonhosted.org/packages/cb/9f/51f0cf64471a9d2b4d0fc6c534f323b664e7095640c34562f5182e5a7195/websockets-15.0.1-cp313-cp313-macosx_10_13_universal2.whl", hash = "sha256:ee443ef070bb3b6ed74514f5efaa37a252af57c90eb33b956d35c8e9c10a1931", size = 175440, upload-time = "2025-03-05T20:02:36.695Z" },
    { url = "https://files.pythonhosted.org/packages/8a/05/aa116ec9943c718905997412c5989f7ed671bc0188ee2ba89520e8765d7b/websockets-15.0.1-cp313-cp313-macosx_10_13_x86_64.whl", hash = "sha256:5a939de6b7b4e18ca683218320fc67ea886038265fd1ed30173f5ce3f8e85675", size = 173098, upload-time = "2025-03-05T20:02:37.985Z" },
    { url = "https://files.pythonhosted.org/packages/ff/0b/33cef55ff24f2d92924923c99926dcce78e7bd922d649467f0eda8368923/websockets-15.0.1-cp313-cp313-macosx_11_0_arm64.whl", hash = "sha256:746ee8dba912cd6fc889a8147168991d50ed70447bf18bcda7039f7d2e3d9151", size = 173329, upload-time = "2025-03-05T20:02:39.298Z" },
    { url = "https://files.pythonhosted.org/packages/31/1d/063b25dcc01faa8fada1469bdf769de3768b7044eac9d41f734fd7b6ad6d/websockets-15.0.1-cp313-cp313-manylinux_2_17_aarch64.manylinux2014_aarch64.whl", hash = "sha256:595b6c3969023ecf9041b2936ac3827e4623bfa3ccf007575f04c5a6aa318c22", size = 183111, upload-time = "2025-03-05T20:02:40.595Z" },
    { url = "https://files.pythonhosted.org/packages/93/53/9a87ee494a51bf63e4ec9241c1ccc4f7c2f45fff85d5bde2ff74fcb68b9e/websockets-15.0.1-cp313-cp313-manylinux_2_5_i686.manylinux1_i686.manylinux_2_17_i686.manylinux2014_i686.whl", hash = "sha256:3c714d2fc58b5ca3e285461a4cc0c9a66bd0e24c5da9911e30158286c9b5be7f", size = 182054, upload-time = "2025-03-05T20:02:41.926Z" },
    { url = "https://files.pythonhosted.org/packages/ff/b2/83a6ddf56cdcbad4e3d841fcc55d6ba7d19aeb89c50f24dd7e859ec0805f/websockets-15.0.1-cp313-cp313-manylinux_2_5_x86_64.manylinux1_x86_64.manylinux_2_17_x86_64.manylinux2014_x86_64.whl", hash = "sha256:0f3c1e2ab208db911594ae5b4f79addeb3501604a165019dd221c0bdcabe4db8", size = 182496, upload-time = "2025-03-05T20:02:43.304Z" },
    { url = "https://files.pythonhosted.org/packages/98/41/e7038944ed0abf34c45aa4635ba28136f06052e08fc2168520bb8b25149f/websockets-15.0.1-cp313-cp313-musllinux_1_2_aarch64.whl", hash = "sha256:229cf1d3ca6c1804400b0a9790dc66528e08a6a1feec0d5040e8b9eb14422375", size = 182829, upload-time = "2025-03-05T20:02:48.812Z" },
    { url = "https://files.pythonhosted.org/packages/e0/17/de15b6158680c7623c6ef0db361da965ab25d813ae54fcfeae2e5b9ef910/websockets-15.0.1-cp313-cp313-musllinux_1_2_i686.whl", hash = "sha256:756c56e867a90fb00177d530dca4b097dd753cde348448a1012ed6c5131f8b7d", size = 182217, upload-time = "2025-03-05T20:02:50.14Z" },
    { url = "https://files.pythonhosted.org/packages/33/2b/1f168cb6041853eef0362fb9554c3824367c5560cbdaad89ac40f8c2edfc/websockets-15.0.1-cp313-cp313-musllinux_1_2_x86_64.whl", hash = "sha256:558d023b3df0bffe50a04e710bc87742de35060580a293c2a984299ed83bc4e4", size = 182195, upload-time = "2025-03-05T20:02:51.561Z" },
    { url = "https://files.pythonhosted.org/packages/86/eb/20b6cdf273913d0ad05a6a14aed4b9a85591c18a987a3d47f20fa13dcc47/websockets-15.0.1-cp313-cp313-win32.whl", hash = "sha256:ba9e56e8ceeeedb2e080147ba85ffcd5cd0711b89576b83784d8605a7df455fa", size = 176393, upload-time = "2025-03-05T20:02:53.814Z" },
    { url = "https://files.pythonhosted.org/packages/1b/6c/c65773d6cab416a64d191d6ee8a8b1c68a09970ea6909d16965d26bfed1e/websockets-15.0.1-cp313-cp313-win_amd64.whl", hash = "sha256:e09473f095a819042ecb2ab9465aee615bd9c2028e4ef7d933600a8401c79561", size = 176837, upload-time = "2025-03-05T20:02:55.237Z" },
    { url = "https://files.pythonhosted.org/packages/fa/a8/5b41e0da817d64113292ab1f8247140aac61cbf6cfd085d6a0fa77f4984f/websockets-15.0.1-py3-none-any.whl", hash = "sha256:f7a866fbc1e97b5c617ee4116daaa09b722101d4a3c170c787450ba409f9736f", size = 169743, upload-time = "2025-03-05T20:03:39.41Z" },
]<|MERGE_RESOLUTION|>--- conflicted
+++ resolved
@@ -93,19 +93,14 @@
 dependencies = [
     { name = "alembic" },
     { name = "fastapi", extra = ["standard"] },
-<<<<<<< HEAD
     { name = "minio" },
     { name = "psycopg2-binary" },
     { name = "pydantic-settings" },
     { name = "pytest" },
-=======
     { name = "passlib", extra = ["bcrypt"] },
-    { name = "psycopg2-binary" },
-    { name = "pydantic-settings" },
     { name = "python-jose", extra = ["cryptography"] },
     { name = "python-multipart" },
     { name = "requests" },
->>>>>>> 5351e8ab
     { name = "sqlalchemy" },
 ]
 
@@ -113,19 +108,14 @@
 requires-dist = [
     { name = "alembic", specifier = ">=1.13.0" },
     { name = "fastapi", extras = ["standard"], specifier = ">=0.116.2" },
-<<<<<<< HEAD
     { name = "minio", specifier = ">=7.2.9" },
     { name = "psycopg2-binary", specifier = ">=2.9.0" },
     { name = "pydantic-settings", specifier = ">=2.0.0" },
     { name = "pytest", specifier = ">=8.0.0" },
-=======
     { name = "passlib", extras = ["bcrypt"], specifier = ">=1.7.4" },
-    { name = "psycopg2-binary", specifier = ">=2.9.0" },
-    { name = "pydantic-settings", specifier = ">=2.0.0" },
     { name = "python-jose", extras = ["cryptography"], specifier = ">=3.3.0" },
     { name = "python-multipart", specifier = ">=0.0.6" },
     { name = "requests", specifier = ">=2.32.5" },
->>>>>>> 5351e8ab
     { name = "sqlalchemy", specifier = ">=2.0.0" },
 ]
 
@@ -246,8 +236,6 @@
 ]
 
 [[package]]
-<<<<<<< HEAD
-=======
 name = "charset-normalizer"
 version = "3.4.3"
 source = { registry = "https://pypi.org/simple" }
@@ -290,7 +278,6 @@
 ]
 
 [[package]]
->>>>>>> 5351e8ab
 name = "click"
 version = "8.2.1"
 source = { registry = "https://pypi.org/simple" }
@@ -657,7 +644,6 @@
 ]
 
 [[package]]
-<<<<<<< HEAD
 name = "minio"
 version = "7.2.16"
 source = { registry = "https://pypi.org/simple" }
@@ -689,7 +675,9 @@
 sdist = { url = "https://files.pythonhosted.org/packages/f9/e2/3e91f31a7d2b083fe6ef3fa267035b518369d9511ffab804f839851d2779/pluggy-1.6.0.tar.gz", hash = "sha256:7dcc130b76258d33b90f61b658791dede3486c3e6bfb003ee5c9bfb396dd22f3", size = 69412, upload-time = "2025-05-15T12:30:07.975Z" }
 wheels = [
     { url = "https://files.pythonhosted.org/packages/54/20/4d324d65cc6d9205fabedc306948156824eb9f0ee1633355a8f7ec5c66bf/pluggy-1.6.0-py3-none-any.whl", hash = "sha256:e920276dd6813095e9377c0bc5566d94c932c33b27a3e3945d8389c374dd4746", size = 20538, upload-time = "2025-05-15T12:30:06.134Z" },
-=======
+]
+
+[[package]]
 name = "passlib"
 version = "1.7.4"
 source = { registry = "https://pypi.org/simple" }
@@ -701,7 +689,6 @@
 [package.optional-dependencies]
 bcrypt = [
     { name = "bcrypt" },
->>>>>>> 5351e8ab
 ]
 
 [[package]]
@@ -736,7 +723,6 @@
 ]
 
 [[package]]
-<<<<<<< HEAD
 name = "pycparser"
 version = "2.23"
 source = { registry = "https://pypi.org/simple" }
@@ -773,7 +759,9 @@
     { url = "https://files.pythonhosted.org/packages/59/fe/aae679b64363eb78326c7fdc9d06ec3de18bac68be4b612fc1fe8902693c/pycryptodome-3.23.0-cp37-abi3-win32.whl", hash = "sha256:507dbead45474b62b2bbe318eb1c4c8ee641077532067fec9c1aa82c31f84886", size = 1768484, upload-time = "2025-05-17T17:21:08.535Z" },
     { url = "https://files.pythonhosted.org/packages/54/2f/e97a1b8294db0daaa87012c24a7bb714147c7ade7656973fd6c736b484ff/pycryptodome-3.23.0-cp37-abi3-win_amd64.whl", hash = "sha256:c75b52aacc6c0c260f204cbdd834f76edc9fb0d8e0da9fbf8352ef58202564e2", size = 1799636, upload-time = "2025-05-17T17:21:10.393Z" },
     { url = "https://files.pythonhosted.org/packages/18/3d/f9441a0d798bf2b1e645adc3265e55706aead1255ccdad3856dbdcffec14/pycryptodome-3.23.0-cp37-abi3-win_arm64.whl", hash = "sha256:11eeeb6917903876f134b56ba11abe95c0b0fd5e3330def218083c7d98bbcb3c", size = 1703675, upload-time = "2025-05-17T17:21:13.146Z" },
-=======
+]
+
+[[package]]
 name = "pyasn1"
 version = "0.6.1"
 source = { registry = "https://pypi.org/simple" }
@@ -789,7 +777,6 @@
 sdist = { url = "https://files.pythonhosted.org/packages/fe/cf/d2d3b9f5699fb1e4615c8e32ff220203e43b248e1dfcc6736ad9057731ca/pycparser-2.23.tar.gz", hash = "sha256:78816d4f24add8f10a06d6f05b4d424ad9e96cfebf68a4ddc99c65c0720d00c2", size = 173734, upload-time = "2025-09-09T13:23:47.91Z" }
 wheels = [
     { url = "https://files.pythonhosted.org/packages/a0/e3/59cd50310fc9b59512193629e1984c1f95e5c8ae6e5d8c69532ccc65a7fe/pycparser-2.23-py3-none-any.whl", hash = "sha256:e5c6e8d3fbad53479cab09ac03729e0a9faf2bee3db8208a550daf5af81a5934", size = 118140, upload-time = "2025-09-09T13:23:46.651Z" },
->>>>>>> 5351e8ab
 ]
 
 [[package]]
