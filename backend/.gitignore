# Byte-compiled / optimized / DLL files
__pycache__/
*.py[codz]
*$py.class

# C extensions
*.so

# Distribution / packaging
.Python
build/
develop-eggs/
dist/
downloads/
eggs/
.eggs/
lib/
lib64/
parts/
sdist/
var/
wheels/
share/python-wheels/
*.egg-info/
.installed.cfg
*.egg
MANIFEST

# PyInstaller
#   Usually these files are written by a python script from a template
#   before PyInstaller builds the exe, so as to inject date/other infos into it.
*.manifest
*.spec

# Installer logs
pip-log.txt
pip-delete-this-directory.txt

# Unit test / coverage reports
htmlcov/
.tox/
.nox/
.coverage
.coverage.*
.cache
nosetests.xml
coverage.xml
*.cover
*.py.cover
.hypothesis/
.pytest_cache/
cover/

# Translations
*.mo
*.pot

# Django stuff:
*.log
local_settings.py
db.sqlite3
db.sqlite3-journal

# Flask stuff:
instance/
.webassets-cache

# Scrapy stuff:
.scrapy

# Sphinx documentation
docs/_build/

# PyBuilder
.pybuilder/
target/

# Jupyter Notebook
.ipynb_checkpoints

# IPython
profile_default/
ipython_config.py

# pyenv
#   For a library or package, you might want to ignore these files since the code is
#   intended to run in multiple environments; otherwise, check them in:
# .python-version

# pipenv
#   According to pypa/pipenv#598, it is recommended to include Pipfile.lock in version control.
#   However, in case of collaboration, if having platform-specific dependencies or dependencies
#   having no cross-platform support, pipenv may install dependencies that don't work, or not
#   install all needed dependencies.
# Pipfile.lock

# UV
#   Similar to Pipfile.lock, it is generally recommended to include uv.lock in version control.
#   This is especially recommended for binary packages to ensure reproducibility, and is more
#   commonly ignored for libraries.
uv.lock

# poetry
#   Similar to Pipfile.lock, it is generally recommended to include poetry.lock in version control.
#   This is especially recommended for binary packages to ensure reproducibility, and is more
#   commonly ignored for libraries.
#   https://python-poetry.org/docs/basic-usage/#commit-your-poetrylock-file-to-version-control
# poetry.lock
# poetry.toml

# pdm
#   Similar to Pipfile.lock, it is generally recommended to include pdm.lock in version control.
#   pdm recommends including project-wide configuration in pdm.toml, but excluding .pdm-python.
#   https://pdm-project.org/en/latest/usage/project/#working-with-version-control
# pdm.lock
# pdm.toml
.pdm-python
.pdm-build/

# pixi
#   Similar to Pipfile.lock, it is generally recommended to include pixi.lock in version control.
# pixi.lock
#   Pixi creates a virtual environment in the .pixi directory, just like venv module creates one
#   in the .venv directory. It is recommended not to include this directory in version control.
.pixi

# PEP 582; used by e.g. github.com/David-OConnor/pyflow and github.com/pdm-project/pdm
__pypackages__/

# Celery stuff
celerybeat-schedule
celerybeat.pid

# Redis
*.rdb
*.aof
*.pid

# RabbitMQ
mnesia/
rabbitmq/
rabbitmq-data/

# ActiveMQ
activemq-data/

# SageMath parsed files
*.sage.py

# Environments
.env
.envrc
.venv
env/
venv/
ENV/
env.bak/
venv.bak/

# Spyder project settings
.spyderproject
.spyproject

# Rope project settings
.ropeproject

# mkdocs documentation
/site

# mypy
.mypy_cache/
.dmypy.json
dmypy.json

# Pyre type checker
.pyre/

# pytype static type analyzer
.pytype/

# Cython debug symbols
cython_debug/

# PyCharm
#   JetBrains specific template is maintained in a separate JetBrains.gitignore that can
#   be found at https://github.com/github/gitignore/blob/main/Global/JetBrains.gitignore
#   and can be added to the global gitignore or merged into this file.  For a more nuclear
#   option (not recommended) you can uncomment the following to ignore the entire idea folder.
# .idea/

# Abstra
#   Abstra is an AI-powered process automation framework.
#   Ignore directories containing user credentials, local state, and settings.
#   Learn more at https://abstra.io/docs
.abstra/

# Visual Studio Code
#   Visual Studio Code specific template is maintained in a separate VisualStudioCode.gitignore 
#   that can be found at https://github.com/github/gitignore/blob/main/Global/VisualStudioCode.gitignore
#   and can be added to the global gitignore or merged into this file. However, if you prefer, 
#   you could uncomment the following to ignore the entire vscode folder
# .vscode/

# Ruff stuff:
.ruff_cache/

# PyPI configuration file
.pypirc

# Marimo
marimo/_static/
marimo/_lsp/
__marimo__/

# Streamlit
.streamlit/secrets.toml

<<<<<<< HEAD
=======
# REST Client
*.rest

>>>>>>> 3d9eafb1
# Databases
*.db

# VS Code
.vscode/*
<|MERGE_RESOLUTION|>--- conflicted
+++ resolved
@@ -215,12 +215,6 @@
 # Streamlit
 .streamlit/secrets.toml
 
-<<<<<<< HEAD
-=======
-# REST Client
-*.rest
-
->>>>>>> 3d9eafb1
 # Databases
 *.db
 
